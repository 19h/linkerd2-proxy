#![deny(warnings, rust_2018_idioms)]
#![recursion_limit = "256"]

use std::time::Duration;
use tokio::net::TcpStream;

pub mod connect;
pub mod detect;
pub use linkerd2_io as io;
pub mod listen;
pub mod metrics;
pub mod tls;

pub use self::{
    connect::ConnectTcp,
    detect::{Detect, DetectService, NewDetectService},
<<<<<<< HEAD
    listen::{Bind, DefaultOrigDstAddr, NoOrigDstAddr, OrigDstAddr},
=======
    io::BoxedIo,
    listen::{BindTcp, DefaultOrigDstAddr, NoOrigDstAddr, OrigDstAddr},
>>>>>>> 68f7800e
};

// Misc.

fn set_nodelay_or_warn(socket: &TcpStream) {
    if let Err(e) = socket.set_nodelay(true) {
        tracing::warn!("failed to set nodelay: {}", e);
    }
}

fn set_keepalive_or_warn(tcp: &TcpStream, ka: Option<Duration>) {
    // TODO(eliza): when https://github.com/tokio-rs/tokio/pull/3189 merges
    // upstream, we will be able to convert the Tokio `TcpStream` into a
    // `socket2::Socket` without unsafe, by converting it to a
    // `std::net::TcpStream` (as `socket2::Socket` has a
    // `From<std::net::TcpStream>`). What we're doing now is more or less
    // equivalent, but this would use a safe interface...
    #[cfg(unix)]
    let sock = unsafe {
        // Safety: `from_raw_fd` takes ownership of the underlying file
        // descriptor, and will close it when dropped. However, we obtain the
        // file descriptor via `as_raw_fd` rather than `into_raw_fd`, so the
        // Tokio `TcpStream` *also* retains ownership of the socket --- which is
        // what we want. Instead of letting the `socket2` socket returned by
        // `from_raw_fd` close the fd, we `mem::forget` the `Socket`, so that
        // its `Drop` impl will not run. This ensures the fd is not closed
        // prematurely.
        use std::os::unix::io::{AsRawFd, FromRawFd};
        socket2::Socket::from_raw_fd(tcp.as_raw_fd())
    };
    #[cfg(windows)]
    let sock = unsafe {
        // Safety: `from_raw_socket` takes ownership of the underlying Windows
        // SOCKET, and will close it when dropped. However, we obtain the
        // SOCKET via `as_raw_socket` rather than `into_raw_socket`, so the
        // Tokio `TcpStream` *also* retains ownership of the socket --- which is
        // what we want. Instead of letting the `socket2` socket returned by
        // `from_raw_socket` close the SOCKET, we `mem::forget` the `Socket`, so
        // that its `Drop` impl will not run. This ensures the socket is not
        // closed prematurely.
        use std::os::windows::io::{AsRawSocket, FromRawSocket};
        socket2::Socket::from_raw_socket(tcp.as_raw_socket())
    };

    if let Err(e) = sock.set_keepalive(ka) {
        tracing::warn!("failed to set keepalive: {}", e);
    }

    // Don't let the socket2 socket close the fd on drop!
    std::mem::forget(sock);
}<|MERGE_RESOLUTION|>--- conflicted
+++ resolved
@@ -14,12 +14,7 @@
 pub use self::{
     connect::ConnectTcp,
     detect::{Detect, DetectService, NewDetectService},
-<<<<<<< HEAD
-    listen::{Bind, DefaultOrigDstAddr, NoOrigDstAddr, OrigDstAddr},
-=======
-    io::BoxedIo,
     listen::{BindTcp, DefaultOrigDstAddr, NoOrigDstAddr, OrigDstAddr},
->>>>>>> 68f7800e
 };
 
 // Misc.
