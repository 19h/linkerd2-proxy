use futures::{try_ready, Future, Poll};
<<<<<<< HEAD
use linkerd2_error::Error;
use linkerd2_stack::{NewService, Proxy};
use linkerd2_timeout::{error, Timeout as Inner, TimeoutFuture};
=======
use linkerd2_stack::NewService;
pub use linkerd2_timeout::error;
use linkerd2_timeout::Timeout;
>>>>>>> b4b81ba1
use std::time::Duration;

/// Implement on targets to determine if a service has a timeout.
pub trait HasTimeout {
    fn timeout(&self) -> Option<Duration>;
}

/// An HTTP-specific optional timeout layer.
///
/// The stack target must implement `HasTimeout`, and if a duration is
/// specified for the target, a timeout is applied waiting for HTTP responses.
///
/// Timeout errors are translated into `http::Response`s with appropiate
/// status codes.
#[derive(Clone, Debug, Default)]
pub struct MakeTimeoutLayer(());

#[derive(Clone, Debug)]
pub struct MakeTimeout<M> {
    inner: M,
}

pub struct MakeFuture<F> {
    inner: F,
    timeout: Option<Duration>,
}

<<<<<<< HEAD
#[derive(Clone, Debug)]
pub struct Timeout<T>(Inner<T>);
=======
impl<M> tower::layer::Layer<M> for MakeTimeoutLayer {
    type Service = MakeTimeout<M>;
>>>>>>> b4b81ba1

    fn layer(&self, inner: M) -> Self::Service {
        MakeTimeout { inner }
    }
}

<<<<<<< HEAD
impl<M> tower::layer::Layer<M> for Layer {
    type Service = MakeTimeout<M>;

    fn layer(&self, inner: M) -> Self::Service {
        MakeTimeout { inner }
    }
}

impl<T, M> NewService<T> for MakeTimeout<M>
where
    M: NewService<T>,
    T: HasTimeout,
{
    type Service = Timeout<M::Service>;

    fn new_service(&self, target: T) -> Self::Service {
        match target.timeout() {
            Some(t) => Timeout(Inner::new(self.inner.new_service(target), t)),
            None => Timeout(Inner::passthru(self.inner.new_service(target))),
        }
    }
}

=======
impl<T, M> NewService<T> for MakeTimeout<M>
where
    M: NewService<T>,
    T: HasTimeout,
{
    type Service = Timeout<M::Service>;

    fn new_service(&self, target: T) -> Self::Service {
        match target.timeout() {
            Some(t) => Timeout::new(self.inner.new_service(target), t),
            None => Timeout::passthru(self.inner.new_service(target)),
        }
    }
}

>>>>>>> b4b81ba1
impl<T, M> tower::Service<T> for MakeTimeout<M>
where
    M: tower::Service<T>,
    T: HasTimeout,
{
    type Response = Timeout<M::Response>;
    type Error = M::Error;
    type Future = MakeFuture<M::Future>;

    fn poll_ready(&mut self) -> Poll<(), Self::Error> {
        self.inner.poll_ready()
    }

    fn call(&mut self, target: T) -> Self::Future {
        let timeout = target.timeout();
        let inner = self.inner.call(target);

        MakeFuture { inner, timeout }
    }
}

impl<F: Future> Future for MakeFuture<F> {
    type Item = Timeout<F::Item>;
    type Error = F::Error;

    fn poll(&mut self) -> Poll<Self::Item, Self::Error> {
        let inner = try_ready!(self.inner.poll());

        let svc = match self.timeout {
<<<<<<< HEAD
            Some(t) => Timeout(Inner::new(inner, t)),
            None => Timeout(Inner::passthru(inner)),
        };

        Ok(svc.into())
    }
}

impl<P, S, A, B> Proxy<http::Request<A>, S> for Timeout<P>
where
    P: Proxy<http::Request<A>, S, Response = http::Response<B>>,
    S: tower::Service<P::Request>,
    B: Default,
{
    type Request = P::Request;
    type Response = P::Response;
    type Error = Error;
    type Future = ResponseFuture<P::Future, B>;

    fn proxy(&self, svc: &mut S, req: http::Request<A>) -> Self::Future {
        ResponseFuture(self.0.proxy(svc, req), std::marker::PhantomData)
    }
}

impl<S, A, B> tower::Service<http::Request<A>> for Timeout<S>
where
    S: tower::Service<http::Request<A>, Response = http::Response<B>>,
    S::Error: Into<Error>,
    B: Default,
{
    type Response = S::Response;
    type Error = Error;
    type Future = ResponseFuture<S::Future, B>;

    fn poll_ready(&mut self) -> Poll<(), Self::Error> {
        self.0.poll_ready()
    }

    fn call(&mut self, req: http::Request<A>) -> Self::Future {
        ResponseFuture(self.0.call(req), std::marker::PhantomData)
    }
}

pub struct ResponseFuture<F, B>(TimeoutFuture<F>, std::marker::PhantomData<fn() -> B>);

impl<F, B> Future for ResponseFuture<F, B>
where
    B: Default,
    F: Future<Item = http::Response<B>>,
    F::Error: Into<Error>,
{
    type Item = http::Response<B>;
    type Error = Error;

    fn poll(&mut self) -> Poll<Self::Item, Self::Error> {
        self.0.poll().or_else(|err| {
            if let Some(err) = err.downcast_ref::<error::Timedout>() {
                debug!("request timed out after {:?}", err.duration());
                let mut res = http::Response::default();
                *res.status_mut() = http::StatusCode::GATEWAY_TIMEOUT;
                res.extensions_mut().insert(ProxyTimedOut(()));
                return Ok(res.into());
            } else if let Some(err) = err.downcast_ref::<error::Timer>() {
                // These are unexpected, and mean the runtime is in a bad place.
                error!("unexpected runtime timer error: {}", err);
                let mut res = http::Response::default();
                *res.status_mut() = http::StatusCode::BAD_GATEWAY;
                return Ok(res.into());
            }

            // else
            Err(err)
        })
=======
            Some(t) => Timeout::new(inner, t),
            None => Timeout::passthru(inner),
        };

        Ok(svc.into())
>>>>>>> b4b81ba1
    }
}<|MERGE_RESOLUTION|>--- conflicted
+++ resolved
@@ -1,13 +1,7 @@
 use futures::{try_ready, Future, Poll};
-<<<<<<< HEAD
-use linkerd2_error::Error;
-use linkerd2_stack::{NewService, Proxy};
-use linkerd2_timeout::{error, Timeout as Inner, TimeoutFuture};
-=======
 use linkerd2_stack::NewService;
 pub use linkerd2_timeout::error;
 use linkerd2_timeout::Timeout;
->>>>>>> b4b81ba1
 use std::time::Duration;
 
 /// Implement on targets to determine if a service has a timeout.
@@ -35,21 +29,7 @@
     timeout: Option<Duration>,
 }
 
-<<<<<<< HEAD
-#[derive(Clone, Debug)]
-pub struct Timeout<T>(Inner<T>);
-=======
 impl<M> tower::layer::Layer<M> for MakeTimeoutLayer {
-    type Service = MakeTimeout<M>;
->>>>>>> b4b81ba1
-
-    fn layer(&self, inner: M) -> Self::Service {
-        MakeTimeout { inner }
-    }
-}
-
-<<<<<<< HEAD
-impl<M> tower::layer::Layer<M> for Layer {
     type Service = MakeTimeout<M>;
 
     fn layer(&self, inner: M) -> Self::Service {
@@ -66,29 +46,12 @@
 
     fn new_service(&self, target: T) -> Self::Service {
         match target.timeout() {
-            Some(t) => Timeout(Inner::new(self.inner.new_service(target), t)),
-            None => Timeout(Inner::passthru(self.inner.new_service(target))),
-        }
-    }
-}
-
-=======
-impl<T, M> NewService<T> for MakeTimeout<M>
-where
-    M: NewService<T>,
-    T: HasTimeout,
-{
-    type Service = Timeout<M::Service>;
-
-    fn new_service(&self, target: T) -> Self::Service {
-        match target.timeout() {
             Some(t) => Timeout::new(self.inner.new_service(target), t),
             None => Timeout::passthru(self.inner.new_service(target)),
         }
     }
 }
 
->>>>>>> b4b81ba1
 impl<T, M> tower::Service<T> for MakeTimeout<M>
 where
     M: tower::Service<T>,
@@ -118,86 +81,10 @@
         let inner = try_ready!(self.inner.poll());
 
         let svc = match self.timeout {
-<<<<<<< HEAD
-            Some(t) => Timeout(Inner::new(inner, t)),
-            None => Timeout(Inner::passthru(inner)),
-        };
-
-        Ok(svc.into())
-    }
-}
-
-impl<P, S, A, B> Proxy<http::Request<A>, S> for Timeout<P>
-where
-    P: Proxy<http::Request<A>, S, Response = http::Response<B>>,
-    S: tower::Service<P::Request>,
-    B: Default,
-{
-    type Request = P::Request;
-    type Response = P::Response;
-    type Error = Error;
-    type Future = ResponseFuture<P::Future, B>;
-
-    fn proxy(&self, svc: &mut S, req: http::Request<A>) -> Self::Future {
-        ResponseFuture(self.0.proxy(svc, req), std::marker::PhantomData)
-    }
-}
-
-impl<S, A, B> tower::Service<http::Request<A>> for Timeout<S>
-where
-    S: tower::Service<http::Request<A>, Response = http::Response<B>>,
-    S::Error: Into<Error>,
-    B: Default,
-{
-    type Response = S::Response;
-    type Error = Error;
-    type Future = ResponseFuture<S::Future, B>;
-
-    fn poll_ready(&mut self) -> Poll<(), Self::Error> {
-        self.0.poll_ready()
-    }
-
-    fn call(&mut self, req: http::Request<A>) -> Self::Future {
-        ResponseFuture(self.0.call(req), std::marker::PhantomData)
-    }
-}
-
-pub struct ResponseFuture<F, B>(TimeoutFuture<F>, std::marker::PhantomData<fn() -> B>);
-
-impl<F, B> Future for ResponseFuture<F, B>
-where
-    B: Default,
-    F: Future<Item = http::Response<B>>,
-    F::Error: Into<Error>,
-{
-    type Item = http::Response<B>;
-    type Error = Error;
-
-    fn poll(&mut self) -> Poll<Self::Item, Self::Error> {
-        self.0.poll().or_else(|err| {
-            if let Some(err) = err.downcast_ref::<error::Timedout>() {
-                debug!("request timed out after {:?}", err.duration());
-                let mut res = http::Response::default();
-                *res.status_mut() = http::StatusCode::GATEWAY_TIMEOUT;
-                res.extensions_mut().insert(ProxyTimedOut(()));
-                return Ok(res.into());
-            } else if let Some(err) = err.downcast_ref::<error::Timer>() {
-                // These are unexpected, and mean the runtime is in a bad place.
-                error!("unexpected runtime timer error: {}", err);
-                let mut res = http::Response::default();
-                *res.status_mut() = http::StatusCode::BAD_GATEWAY;
-                return Ok(res.into());
-            }
-
-            // else
-            Err(err)
-        })
-=======
             Some(t) => Timeout::new(inner, t),
             None => Timeout::passthru(inner),
         };
 
         Ok(svc.into())
->>>>>>> b4b81ba1
     }
 }