//! Utilities for composing Tower Services.

#![deny(warnings, rust_2018_idioms)]

mod box_new_service;
mod fail;
mod fail_on_error;
mod future_service;
pub mod layer;
pub mod make_thunk;
pub mod map_response;
pub mod map_target;
pub mod new_service;
pub mod on_response;
mod proxy;
mod request_filter;
mod result;
pub mod router;
mod switch;
mod switch_ready;
mod unwrap_or;

<<<<<<< HEAD
pub use self::box_new_service::BoxNewService;
pub use self::fail::Fail;
pub use self::fail_on_error::FailOnError;
pub use self::future_service::FutureService;
pub use self::make_thunk::MakeThunk;
pub use self::map_response::{MapResponse, MapResponseLayer};
pub use self::map_target::{MapTarget, MapTargetLayer, MapTargetService};
pub use self::new_service::NewService;
pub use self::on_response::{OnResponse, OnResponseLayer};
pub use self::optional::NewOptional;
pub use self::proxy::{Proxy, ProxyService};
pub use self::request_filter::{FilterRequest, RequestFilter};
pub use self::result::ResultService;
pub use self::router::{NewRouter, RecognizeRoute};
pub use self::switch::{MakeSwitch, Switch};
pub use self::switch_ready::{NewSwitchReady, SwitchReady};
pub use self::unwrap_or::NewUnwrapOr;
=======
pub use self::{
    box_new_service::BoxNewService,
    fail_on_error::FailOnError,
    future_service::FutureService,
    make_thunk::MakeThunk,
    map_response::{MapResponse, MapResponseLayer},
    map_target::{MapTarget, MapTargetLayer, MapTargetService},
    new_service::NewService,
    on_response::{OnResponse, OnResponseLayer},
    proxy::{Proxy, ProxyService},
    request_filter::{FilterRequest, RequestFilter},
    result::ResultService,
    router::{NewRouter, RecognizeRoute},
    switch::{MakeSwitch, Switch},
    switch_ready::{NewSwitchReady, SwitchReady},
    unwrap_or::NewUnwrapOr,
};
>>>>>>> 3492262f
pub use tower::util::Either;<|MERGE_RESOLUTION|>--- conflicted
+++ resolved
@@ -12,6 +12,7 @@
 pub mod map_target;
 pub mod new_service;
 pub mod on_response;
+mod optional;
 mod proxy;
 mod request_filter;
 mod result;
@@ -20,27 +21,9 @@
 mod switch_ready;
 mod unwrap_or;
 
-<<<<<<< HEAD
-pub use self::box_new_service::BoxNewService;
-pub use self::fail::Fail;
-pub use self::fail_on_error::FailOnError;
-pub use self::future_service::FutureService;
-pub use self::make_thunk::MakeThunk;
-pub use self::map_response::{MapResponse, MapResponseLayer};
-pub use self::map_target::{MapTarget, MapTargetLayer, MapTargetService};
-pub use self::new_service::NewService;
-pub use self::on_response::{OnResponse, OnResponseLayer};
-pub use self::optional::NewOptional;
-pub use self::proxy::{Proxy, ProxyService};
-pub use self::request_filter::{FilterRequest, RequestFilter};
-pub use self::result::ResultService;
-pub use self::router::{NewRouter, RecognizeRoute};
-pub use self::switch::{MakeSwitch, Switch};
-pub use self::switch_ready::{NewSwitchReady, SwitchReady};
-pub use self::unwrap_or::NewUnwrapOr;
-=======
 pub use self::{
     box_new_service::BoxNewService,
+    fail::Fail,
     fail_on_error::FailOnError,
     future_service::FutureService,
     make_thunk::MakeThunk,
@@ -48,6 +31,7 @@
     map_target::{MapTarget, MapTargetLayer, MapTargetService},
     new_service::NewService,
     on_response::{OnResponse, OnResponseLayer},
+    optional::NewOptional,
     proxy::{Proxy, ProxyService},
     request_filter::{FilterRequest, RequestFilter},
     result::ResultService,
@@ -56,5 +40,4 @@
     switch_ready::{NewSwitchReady, SwitchReady},
     unwrap_or::NewUnwrapOr,
 };
->>>>>>> 3492262f
 pub use tower::util::Either;