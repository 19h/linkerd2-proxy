//! Configures and runs the outbound proxy.
//!
//! The outound proxy is responsible for routing traffic from the local
//! application to external network endpoints.

#![deny(warnings, rust_2018_idioms)]

mod discover;
pub mod http;
mod ingress;
mod resolve;
pub mod target;
pub mod tcp;
#[cfg(test)]
pub(crate) mod test_util;

use linkerd_app_core::{
    config::ProxyConfig,
    io, metrics, profiles,
    proxy::{api_resolve::Metadata, core::Resolve},
<<<<<<< HEAD
    svc, tls,
    transport::AcceptAddrs,
=======
    serve, svc, tls,
    transport::listen,
>>>>>>> 2917fe6d
    AddrMatch, Error, ProxyRuntime,
};
use std::{collections::HashMap, future::Future, net::SocketAddr, time::Duration};
use tracing::info;

const EWMA_DEFAULT_RTT: Duration = Duration::from_millis(30);
const EWMA_DECAY: Duration = Duration::from_secs(10);

#[derive(Clone, Debug)]
pub struct Config {
    pub proxy: ProxyConfig,
    pub allow_discovery: AddrMatch,

    // In "ingress mode", we assume we are always routing HTTP requests and do
    // not perform per-target-address discovery. Non-HTTP connections are
    // forwarded without discovery/routing/mTLS.
    pub ingress_mode: bool,
}

#[derive(Clone, Debug)]
pub struct Outbound<S> {
    config: Config,
    runtime: ProxyRuntime,
    stack: svc::Stack<S>,
}

impl Outbound<()> {
    pub fn new(config: Config, runtime: ProxyRuntime) -> Self {
        Self {
            config,
            runtime,
            stack: svc::stack(()),
        }
    }

    pub fn with_stack<S>(self, stack: S) -> Outbound<S> {
        Outbound {
            config: self.config,
            runtime: self.runtime,
            stack: svc::stack(stack),
        }
    }
}

impl<S> Outbound<S> {
    pub fn config(&self) -> &Config {
        &self.config
    }

    pub fn runtime(&self) -> &ProxyRuntime {
        &self.runtime
    }

    pub fn into_stack(self) -> svc::Stack<S> {
        self.stack
    }

    pub fn into_inner(self) -> S {
        self.stack.into_inner()
    }

    pub fn push<L: svc::Layer<S>>(self, layer: L) -> Outbound<L::Service> {
        Outbound {
            config: self.config,
            runtime: self.runtime,
            stack: self.stack.push(layer),
        }
    }

    pub fn into_server<R, P, I>(
        self,
        resolve: R,
        profiles: P,
    ) -> impl svc::NewService<
        AcceptAddrs,
        Service = impl svc::Service<I, Response = (), Error = Error, Future = impl Send>,
    >
    where
        S: svc::Service<http::Endpoint, Error = io::Error>
            + svc::Service<tcp::Endpoint, Error = io::Error>,
        S: Clone + Send + Sync + Unpin + 'static,
        <S as svc::Service<http::Endpoint>>::Response: tls::HasNegotiatedProtocol,
        <S as svc::Service<http::Endpoint>>::Response:
            tokio::io::AsyncRead + tokio::io::AsyncWrite + Send + Unpin,
        <S as svc::Service<http::Endpoint>>::Future: Send + Unpin,
        R: Resolve<http::Concrete, Endpoint = Metadata, Error = Error>,
        <R as Resolve<http::Concrete>>::Resolution: Send,
        <R as Resolve<http::Concrete>>::Future: Send + Unpin,
        <S as svc::Service<tcp::Endpoint>>::Response: tls::HasNegotiatedProtocol,
        <S as svc::Service<tcp::Endpoint>>::Response:
            tokio::io::AsyncRead + tokio::io::AsyncWrite + Send + Unpin,
        <S as svc::Service<tcp::Endpoint>>::Future: Send,
        R: Resolve<tcp::Concrete, Endpoint = Metadata, Error = Error>,
        <R as Resolve<tcp::Concrete>>::Resolution: Send,
        <R as Resolve<tcp::Concrete>>::Future: Send + Unpin,
        R: Clone + Send + 'static,
        P: profiles::GetProfile<profiles::LogicalAddr> + Clone + Send + 'static,
        P::Future: Send,
        P::Error: Send,
        I: io::AsyncRead + io::AsyncWrite + io::PeerAddr + std::fmt::Debug + Send + Unpin + 'static,
    {
        let http = self
            .clone()
            .push_tcp_endpoint()
            .push_http_endpoint()
            .push_http_logical(resolve.clone())
            .push_http_server()
            .into_inner();

        self.push_tcp_endpoint()
            .push_tcp_logical(resolve)
            .push_detect_http(http)
            .push_discover(profiles)
            .into_inner()
    }
}

impl Outbound<()> {
    pub fn serve<P, R>(self, profiles: P, resolve: R) -> (SocketAddr, impl Future<Output = ()>)
    where
        R: Resolve<http::Concrete, Endpoint = Metadata, Error = Error>,
        <R as Resolve<http::Concrete>>::Resolution: Send,
        <R as Resolve<http::Concrete>>::Future: Send + Unpin,
        R: Resolve<tcp::Concrete, Endpoint = Metadata, Error = Error>,
        <R as Resolve<tcp::Concrete>>::Resolution: Send,
        <R as Resolve<tcp::Concrete>>::Future: Send + Unpin,
        R: Clone + Send + Sync + Unpin + 'static,
        P: profiles::GetProfile<profiles::LogicalAddr> + Clone + Send + Sync + Unpin + 'static,
        P::Future: Send,
        P::Error: Send,
    {
        let (listen_addr, listen) = self
            .config
            .proxy
            .server
            .bind
            .bind()
            .expect("Failed to bind outbound listener");

        let serve = async move {
            if self.config.ingress_mode {
                info!("Outbound routing in ingress-mode");
                let tcp = self
                    .to_tcp_connect()
                    .push_tcp_endpoint()
                    .push_tcp_forward()
                    .into_inner();
                let http = self
                    .to_tcp_connect()
                    .push_http_endpoint()
                    .push_http_logical(resolve)
                    .into_inner();
                let stack = self.to_ingress(profiles, tcp, http);
                let shutdown = self.runtime.drain.signaled();
                serve::serve(listen, stack, shutdown)
                    .await
                    .expect("Outbound server failed");
            } else {
                let stack = self.to_tcp_connect().into_server(resolve, profiles);
                let shutdown = self.runtime.drain.signaled();
                serve::serve(listen, stack, shutdown)
                    .await
                    .expect("Outbound server failed");
            }
        };

        (listen_addr, serve)
    }
}

fn stack_labels(proto: &'static str, name: &'static str) -> metrics::StackLabels {
    metrics::StackLabels::outbound(proto, name)
}

pub fn trace_labels() -> HashMap<String, String> {
    let mut l = HashMap::new();
    l.insert("direction".to_string(), "outbound".to_string());
    l
}<|MERGE_RESOLUTION|>--- conflicted
+++ resolved
@@ -18,13 +18,8 @@
     config::ProxyConfig,
     io, metrics, profiles,
     proxy::{api_resolve::Metadata, core::Resolve},
-<<<<<<< HEAD
-    svc, tls,
+    serve, svc, tls,
     transport::AcceptAddrs,
-=======
-    serve, svc, tls,
-    transport::listen,
->>>>>>> 2917fe6d
     AddrMatch, Error, ProxyRuntime,
 };
 use std::{collections::HashMap, future::Future, net::SocketAddr, time::Duration};
