//! Configures and runs the outbound proxy.
//!
//! The outound proxy is responsible for routing traffic from the local
//! application to external network endpoints.

#![deny(warnings, rust_2018_idioms)]

pub use self::endpoint::{HttpConcrete, HttpEndpoint, HttpLogical, LogicalPerRequest, TcpEndpoint};
use futures::future;
use linkerd2_app_core::{
    admit, classify,
    config::{ProxyConfig, ServerConfig},
    dns, drain, errors, metric_labels,
    opencensus::proto::trace::v1 as oc,
    profiles,
    proxy::{
        self, core::resolve::Resolve, discover, http, identity, resolve::map_endpoint, tap, tcp,
    },
    reconnect, retry, router,
    spans::SpanConverter,
    svc::{self},
    transport::{self, listen, tls},
    Addr, Conditional, DiscoveryRejected, Error, ProxyMetrics, StackMetrics, TraceContextLayer,
    CANONICAL_DST_HEADER, DST_OVERRIDE_HEADER, L5D_REQUIRE_ID,
};
use std::{collections::HashMap, net, time::Duration};
use tokio::sync::mpsc;
use tracing::{debug_span, info_span};

pub mod endpoint;
mod prevent_loop;
mod require_identity_on_endpoint;
#[cfg(test)]
mod tests;

use self::prevent_loop::PreventLoop;
use self::require_identity_on_endpoint::MakeRequireIdentityLayer;

const EWMA_DEFAULT_RTT: Duration = Duration::from_millis(30);
const EWMA_DECAY: Duration = Duration::from_secs(10);

#[derive(Clone, Debug)]
pub struct Config {
    pub proxy: ProxyConfig,
    pub canonicalize_timeout: Duration,
}

impl Config {
    pub fn build_tcp_connect(
        &self,
        prevent_loop: impl Into<PreventLoop>,
        local_identity: tls::Conditional<identity::Local>,
        metrics: &ProxyMetrics,
    ) -> impl tower::Service<
        TcpEndpoint,
        Error = Error,
        Future = impl future::Future + Send,
        Response = impl tokio::io::AsyncRead + tokio::io::AsyncWrite + Unpin + Send + 'static,
    > + tower::Service<
        HttpEndpoint,
        Error = Error,
        Future = impl future::Future + Send,
        Response = impl tokio::io::AsyncRead + tokio::io::AsyncWrite + Unpin + Send + 'static,
    > + Unpin
           + Clone
           + Send {
        // Establishes connections to remote peers (for both TCP
        // forwarding and HTTP proxying).
        svc::connect(self.proxy.connect.keepalive)
            // Initiates mTLS if the target is configured with identity.
            .push(tls::client::ConnectLayer::new(local_identity))
            // Limits the time we wait for a connection to be established.
            .push_timeout(self.proxy.connect.timeout)
            .push(metrics.transport.layer_connect(TransportLabels))
            .push(admit::AdmitLayer::new(prevent_loop.into()))
            .into_inner()
    }

    /// Constructs a TCP load balancer.
    pub fn build_tcp_balance<C, E, I>(
        &self,
        connect: C,
        resolve: E,
    ) -> impl svc::NewService<
        endpoint::Accept,
        Service = impl tower::Service<
            I,
            Response = (),
            Future = impl Unpin + Send + 'static,
            Error = impl Into<Error>,
        > + Unpin
                      + Send
                      + 'static,
    > + Clone
           + Unpin
           + Send
           + 'static
    where
        C: tower::Service<TcpEndpoint, Error = Error> + Unpin + Clone + Send + Sync + 'static,
        C::Response: tokio::io::AsyncRead + tokio::io::AsyncWrite + Unpin + Send + 'static,
        C::Future: Unpin + Send,
        E: Resolve<Addr, Endpoint = proxy::api_resolve::Metadata> + Unpin + Clone + Send + 'static,
        E::Future: Unpin + Send,
        E::Resolution: Unpin + Send,
        I: tokio::io::AsyncRead + tokio::io::AsyncWrite + std::fmt::Debug + Unpin + Send + 'static,
    {
        let ProxyConfig {
            cache_max_idle_age, ..
        } = self.proxy;

        svc::stack(connect)
            .push_make_thunk()
            .instrument(|t: &TcpEndpoint| info_span!("endpoint", peer.addr = %t.addr, peer.id = ?t.identity))
            .check_new_service::<TcpEndpoint, ()>()
            .push(discover::resolve(map_endpoint::Resolve::new(
                endpoint::FromMetadata,
                resolve,
            )))
            .push(discover::buffer(1_000, cache_max_idle_age))
            .push_map_target(Into::<Addr>::into)
            .push_on_response(
                svc::layers()
                    .push(tcp::balance::layer(EWMA_DEFAULT_RTT, EWMA_DECAY))
                    .push(svc::layer::mk(tcp::Forward::new))
            )
            .instrument(|_: &_| info_span!("tcp"))
            .check_make_service::<endpoint::Accept, I>()
            .into_new_service()
            .into_inner()
    }

    pub fn build_dns_refine(
        &self,
        dns_resolver: dns::Resolver,
        metrics: &StackMetrics,
    ) -> impl tower::Service<
        dns::Name,
        Response = (dns::Name, net::IpAddr),
        Error = Error,
        Future = impl Unpin + Send,
    > + Unpin
           + Clone
           + Send {
        // Caches DNS refinements from relative names to canonical names.
        //
        // For example, a client may send requests to `foo` or `foo.ns`; and the canonical form
        // of these names is `foo.ns.svc.cluster.local
        svc::stack(dns_resolver.into_make_refine())
            .cache(
                svc::layers().push_on_response(
                    svc::layers()
                        // If the service has been unavailable for an extended time, eagerly
                        // fail requests.
                        .push_failfast(self.proxy.dispatch_timeout)
                        // Shares the service, ensuring discovery errors are propagated.
                        .push_spawn_buffer_with_idle_timeout(
                            self.proxy.buffer_capacity,
                            self.proxy.cache_max_idle_age,
                        )
                        .push(metrics.layer(stack_labels("refine"))),
                ),
            )
            .into_make_service()
            .spawn_buffer(self.proxy.buffer_capacity)
            .instrument(|name: &dns::Name| info_span!("refine", %name))
            // Obtains the service, advances the state of the resolution
            .push(svc::make_response::Layer)
            .into_inner()
    }

    pub fn build_http_endpoint<B, C>(
        &self,
        tcp_connect: C,
        tap_layer: tap::Layer,
        metrics: ProxyMetrics,
        span_sink: Option<mpsc::Sender<oc::Span>>,
    ) -> impl svc::NewService<
        HttpEndpoint,
        Service = impl tower::Service<
            http::Request<B>,
            Response = http::Response<http::boxed::Payload>,
            Error = Error,
            Future = impl Send,
        > + Send,
    > + Clone
           + Send
    where
        B: http::HttpBody<Error = Error> + std::fmt::Debug + Default + Send + 'static,
        B::Data: Send + 'static,
        C: tower::Service<HttpEndpoint, Error = Error> + Unpin + Clone + Send + Sync + 'static,
        C::Response: tokio::io::AsyncRead + tokio::io::AsyncWrite + Unpin + Send + 'static,
        C::Future: Unpin + Send,
    {
        // Registers the stack with Tap, Metrics, and OpenCensus tracing
        // export.
        let observability = svc::layers()
            .push(tap_layer.clone())
            .push(metrics.http_endpoint.into_layer::<classify::Response>())
            .push_on_response(TraceContextLayer::new(
                span_sink
                    .clone()
                    .map(|sink| SpanConverter::client(sink, trace_labels())),
            ));

        // Checks the headers to validate that a client-specified required
        // identity matches the configured identity.
        let identity_headers = svc::layers()
            .push_on_response(http::strip_header::request::layer(L5D_REQUIRE_ID))
            .push(MakeRequireIdentityLayer::new());

        svc::stack(tcp_connect)
            // Initiates an HTTP client on the underlying transport. Prior-knowledge HTTP/2
            // is typically used (i.e. when communicating with other proxies); though
            // HTTP/1.x fallback is supported as needed.
            .push(http::client::layer(self.proxy.connect.h2_settings))
            // Re-establishes a connection when the client fails.
            .push(reconnect::layer({
                let backoff = self.proxy.connect.backoff.clone();
                move |e: Error| {
                    if is_loop(&*e) {
                        Err(e)
                    } else {
                        Ok(backoff.stream())
                    }
                }
            }))
            .check_new::<HttpEndpoint>()
            .push(observability.clone())
            .push(identity_headers.clone())
            .push(http::override_authority::Layer::new(vec![
                ::http::header::HOST.as_str(),
                CANONICAL_DST_HEADER,
            ]))
            .push_on_response(svc::layers().box_http_response())
            .check_new::<HttpEndpoint>()
            .instrument(|e: &HttpEndpoint| info_span!("endpoint", peer.addr = %e.addr))
            .into_inner()
    }

    pub fn build_http_router<B, E, S, R, P>(
        &self,
        endpoint: E,
        resolve: R,
        profiles_client: P,
        metrics: ProxyMetrics,
    ) -> impl tower::Service<
        HttpLogical,
        Error = Error,
        Future = impl Unpin + Send,
        Response = impl tower::Service<
            http::Request<B>,
            Response = http::Response<http::boxed::Payload>,
            Error = Error,
            Future = impl Send,
        > + Send,
    > + Unpin
           + Clone
           + Send
    where
        B: http::HttpBody<Error = Error> + std::fmt::Debug + Default + Send + 'static,
        B::Data: Send + 'static,
        E: svc::NewService<HttpEndpoint, Service = S> + Clone + Send + Sync + 'static,
        S: tower::Service<
                http::Request<http::boxed::Payload>,
                Response = http::Response<http::boxed::Payload>,
                Error = Error,
            > + Send
            + 'static,
        S::Future: Send,
        R: Resolve<HttpConcrete, Endpoint = proxy::api_resolve::Metadata>
            + Unpin
            + Clone
            + Send
            + 'static,
        R::Future: Unpin + Send,
        R::Resolution: Unpin + Send,
        P: profiles::GetProfile<HttpLogical> + Unpin + Clone + Send + 'static,
        P::Future: Unpin + Send,
        P::Error: Send,
    {
        let ProxyConfig {
            buffer_capacity,
            cache_max_idle_age,
            dispatch_timeout,
            ..
        } = self.proxy.clone();

        // Resolves each target via the control plane on a background task, buffering results.
        //
        // This buffer controls how many discovery updates may be pending/unconsumed by the
        // balancer before backpressure is applied on the resolution stream. If the buffer is
        // full for `cache_max_idle_age`, then the resolution task fails.
        let discover = svc::layers()
            .push(discover::resolve(map_endpoint::Resolve::new(
                endpoint::FromMetadata,
                resolve.clone(),
            )))
            .push(discover::buffer(1_000, cache_max_idle_age));

        // Builds a balancer for each concrete destination.
        let concrete = svc::stack(endpoint.clone())
            .check_new_service::<HttpEndpoint, http::Request<http::boxed::Payload>>()
            .push_on_response(
                svc::layers()
                    .push(metrics.stack.layer(stack_labels("balance.endpoint")))
                    .box_http_request(),
            )
            .check_new_service::<HttpEndpoint, http::Request<_>>()
            .push(discover)
            .check_service::<HttpConcrete>()
            .push_on_response(
                svc::layers()
                    .push(http::balance::layer(EWMA_DEFAULT_RTT, EWMA_DECAY))
                    // If the balancer has been empty/unavailable for 10s, eagerly fail
                    // requests.
                    .push_failfast(dispatch_timeout)
                    .push(metrics.stack.layer(stack_labels("concrete"))),
            )
            .into_new_service()
            .instrument(|c: &HttpConcrete| info_span!("concrete", dst = %c.dst))
            .check_new_service::<HttpConcrete, http::Request<_>>();

        // For each logical target, performs service profile resolution and
        // builds concrete services, over which requests are dispatched
        // (according to a split).
        //
        // Each service is cached, holding the profile and endpoint resolutions
        // and the load balancer with all of its endpoint connections.
        //
        // When no new requests have been dispatched for `cache_max_idle_age`,
        // the cached service is dropped. In-flight streams will continue to be
        // processed.
        let logical = concrete
            // Uses the split-provided target `Addr` to build a concrete target.
            .push_map_target(HttpConcrete::from)
            .push(profiles::split::layer())
            // Drives concrete stacks to readiness and makes the split
            // cloneable, as required by the retry middleware.
            .push_on_response(svc::layers().push_spawn_buffer(buffer_capacity))
            .push(profiles::http::route_request::layer(
                svc::proxies()
                    .push(metrics.http_route_actual.into_layer::<classify::Response>())
                    // Sets an optional retry policy.
                    .push(retry::layer(metrics.http_route_retry))
                    // Sets an optional request timeout.
                    .push(http::MakeTimeoutLayer::default())
                    // Records per-route metrics.
                    .push(metrics.http_route.into_layer::<classify::Response>())
                    // Sets the per-route response classifier as a request
                    // extension.
                    .push(classify::Layer::new())
                    .push_map_target(endpoint::route)
                    .into_inner(),
            ))
            .push_map_target(endpoint::Profile::from)
            // Discovers the service profile from the control plane and passes
            // it to inner stack to build the router and traffic split.
            .push(profiles::discover::layer(profiles_client))
            .check_new_service::<HttpLogical, http::Request<_>>();

        // Caches clients that bypass discovery/balancing.
        let forward = svc::stack(endpoint)
            .instrument(|t: &HttpEndpoint| debug_span!("forward", peer.id = ?t.identity))
            .check_new_service::<HttpEndpoint, http::Request<_>>();

        // Attempts to route route request to a logical services that uses
        // control plane for discovery. If the discovery is rejected, the
        // `forward` stack is used instead, bypassing load balancing, etc.
        logical
            .push_on_response(svc::layers().box_http_response())
            .push_fallback_with_predicate(
                forward
                    .push_map_target(HttpEndpoint::from)
                    .push_on_response(svc::layers().box_http_response().box_http_request())
                    .into_inner(),
                is_discovery_rejected,
            )
            .cache(
                svc::layers().push_on_response(
                    svc::layers()
                        .push_failfast(dispatch_timeout)
                        .push_spawn_buffer_with_idle_timeout(buffer_capacity, cache_max_idle_age)
                        .push(metrics.stack.layer(stack_labels("logical"))),
                ),
            )
            .into_make_service()
            .spawn_buffer(buffer_capacity)
            .check_make_service::<HttpLogical, http::Request<_>>()
            .push(http::header_from_target::layer(CANONICAL_DST_HEADER))
            // Strips headers that may be set by this proxy.
            .push_on_response(http::strip_header::request::layer(DST_OVERRIDE_HEADER))
            .check_make_service_clone::<HttpLogical, http::Request<B>>()
            .instrument(|logical: &HttpLogical| info_span!("logical", dst = %logical.dst))
            .into_inner()
    }

    pub fn build_server<E, R, C, H, S, I, P>(
        self,
        refine: R,
        resolve: E,
        tcp_connect: C,
        http_router: H,
        profiles_client: P,
        metrics: ProxyMetrics,
        span_sink: Option<mpsc::Sender<oc::Span>>,
        drain: drain::Watch,
    ) -> impl svc::NewService<
        listen::Addrs,
        Service = impl tower::Service<
            I,
            Response = (),
            Error = impl Into<Error>,
            Future = impl Send + 'static,
        > + Send
                      + 'static,
    > + Send
           + 'static
    where
        I: tokio::io::AsyncRead + tokio::io::AsyncWrite + std::fmt::Debug + Unpin + Send + 'static,
        E: Resolve<Addr, Endpoint = proxy::api_resolve::Metadata> + Unpin + Clone + Send + 'static,
        E::Future: Unpin + Send,
        E::Resolution: Unpin + Send,
        R: tower::Service<dns::Name, Error = Error, Response = dns::Name>
            + Unpin
            + Clone
            + Send
            + 'static,
        R::Future: Unpin + Send,
        C: tower::Service<TcpEndpoint, Error = Error> + Unpin + Clone + Send + Sync + 'static,
        C::Response: tokio::io::AsyncRead + tokio::io::AsyncWrite + Unpin + Send + 'static,
        C::Future: Unpin + Send,
        H: tower::Service<HttpLogical, Error = Error, Response = S>
            + Unpin
            + Send
            + Clone
            + 'static,
        H::Future: Unpin + Send,
        S: tower::Service<
                http::Request<http::boxed::Payload>,
                Response = http::Response<http::boxed::Payload>,
                Error = Error,
            > + Send
            + 'static,
        S::Future: Send,
        P: profiles::GetProfile<net::SocketAddr> + Unpin + Clone + Send + 'static,
        P::Future: Unpin + Send,
        P::Error: Send,
    {
        let ProxyConfig {
            server: ServerConfig { h2_settings, .. },
            disable_protocol_detection_for_ports: ref skip_detect,
            dispatch_timeout,
            max_in_flight_requests,
            detect_protocol_timeout,
            buffer_capacity,
            cache_max_idle_age,
            ..
        } = self.proxy;
        let canonicalize_timeout = self.canonicalize_timeout;

        let http_admit_request = svc::layers()
            // Limits the number of in-flight requests.
            .push_concurrency_limit(max_in_flight_requests)
            // Eagerly fail requests when the proxy is out of capacity for a
            // dispatch_timeout.
            .push_failfast(dispatch_timeout)
            .push(metrics.http_errors.clone())
            // Synthesizes responses for proxy errors.
            .push(errors::layer())
            // Initiates OpenCensus tracing.
            .push(TraceContextLayer::new(span_sink.clone().map(|span_sink| {
                SpanConverter::server(span_sink, trace_labels())
            })));

        let http_server = svc::stack(http_router)
            // Resolve the application-emitted destination via DNS to determine
            // its canonical FQDN to use for routing.
            .push(http::canonicalize::Layer::new(refine, canonicalize_timeout))
            .check_make_service::<HttpLogical, http::Request<_>>()
            .push_timeout(dispatch_timeout)
            .push(router::Layer::new(LogicalPerRequest::from))
            .check_new_service::<endpoint::Accept, http::Request<_>>()
            // Used by tap.
            .push_http_insert_target()
            .push_on_response(
                svc::layers()
                    .push(http_admit_request)
                    .push(metrics.stack.layer(stack_labels("source")))
                    .box_http_request()
                    .box_http_response(),
            )
            .push(svc::layer::mk(http::normalize_uri::MakeNormalizeUri::new))
            .instrument(|_: &endpoint::Accept| debug_span!("source"))
            .check_new_service::<endpoint::Accept, http::Request<_>>()
            .into_make_service()
            .into_inner();

        // Load balances TCP streams that cannot be decoded as HTTP.
        let tcp_balance = svc::stack(self.build_tcp_balance(tcp_connect.clone(), resolve))
            .push_fallback_with_predicate(
                svc::stack(tcp_connect.clone())
                    .push_make_thunk()
                    .push_on_response(svc::layer::mk(tcp::Forward::new))
                    .instrument(|_: &TcpEndpoint| info_span!("forward"))
                    .check_new::<TcpEndpoint>()
                    .push_map_target(TcpEndpoint::from)
                    .into_inner(),
                is_discovery_rejected,
            )
            .push_on_response(svc::layers().push_spawn_buffer(buffer_capacity))
            .check_new_service::<endpoint::Accept, transport::io::PrefixedIo<SensorIo<I>>>()
            .into_make_service()
            .instrument(|_: &_| info_span!("tcp"))
            .into_inner();

        let detect = svc::stack(svc::stack::MakeSwitch::new(
            skip_detect.clone(),
            http::DetectHttp::new(
                h2_settings,
                detect_protocol_timeout,
                http_server,
                tcp_balance,
                drain.clone(),
            ),
            svc::stack(tcp_connect.clone())
                .push_make_thunk()
                .push_on_response(svc::layer::mk(tcp::Forward::new))
                .instrument(|_: &TcpEndpoint| info_span!("forward"))
                .check_service::<TcpEndpoint>()
                .push_map_target(TcpEndpoint::from)
                .into_inner(),
        ))
        .check_service::<endpoint::Accept>()
        .into_new_service()
        .push_map_target(endpoint::Accept::from)
        .push(profiles::discover::layer(profiles_client))
        .check_new_service::<net::SocketAddr, SensorIo<I>>();

        detect
            .cache(
                svc::layers().push_on_response(
                    svc::layers()
                        .push_failfast(dispatch_timeout)
                        .push_spawn_buffer_with_idle_timeout(buffer_capacity, cache_max_idle_age),
                ),
            )
            .check_new_service::<net::SocketAddr, SensorIo<I>>()
            .into_make_service()
            .push_map_target(|a: listen::Addrs| a.target_addr())
<<<<<<< HEAD
            .push(metrics.transport.layer_accept(TransportLabels))
            .into_inner()
=======
            .into_inner();

        let http = svc::stack(http::DetectHttp::new(
            h2_settings,
            http_server,
            tcp_balance,
            drain.clone(),
        ))
        .push_on_response(transport::Prefix::layer(
            http::Version::DETECT_BUFFER_CAPACITY,
            detect_protocol_timeout,
        ))
        .into_new_service()
        .into_inner();

        svc::stack(svc::stack::MakeSwitch::new(
            skip_detect.clone(),
            http,
            tcp_forward.push_map_target(TcpEndpoint::from).into_inner(),
        ))
        .push(metrics.transport.layer_accept(TransportLabels))
        .into_inner()
>>>>>>> d18730c3
    }
}

type SensorIo<T> = transport::io::SensorIo<T, transport::metrics::Sensor>;

fn stack_labels(name: &'static str) -> metric_labels::StackLabels {
    metric_labels::StackLabels::outbound(name)
}

#[derive(Copy, Clone, Debug)]
struct TransportLabels;

impl transport::metrics::TransportLabels<HttpEndpoint> for TransportLabels {
    type Labels = transport::labels::Key;

    fn transport_labels(&self, endpoint: &HttpEndpoint) -> Self::Labels {
        transport::labels::Key::Connect(endpoint.clone().into())
    }
}

impl transport::metrics::TransportLabels<TcpEndpoint> for TransportLabels {
    type Labels = transport::labels::Key;

    fn transport_labels(&self, endpoint: &TcpEndpoint) -> Self::Labels {
        transport::labels::Key::Connect(endpoint.clone().into())
    }
}

impl transport::metrics::TransportLabels<listen::Addrs> for TransportLabels {
    type Labels = transport::labels::Key;

    fn transport_labels(&self, _: &listen::Addrs) -> Self::Labels {
        const NO_TLS: tls::Conditional<()> = Conditional::None(tls::ReasonForNoPeerName::Loopback);
        transport::labels::Key::Accept(transport::labels::Direction::Out, NO_TLS.into())
    }
}

pub fn trace_labels() -> HashMap<String, String> {
    let mut l = HashMap::new();
    l.insert("direction".to_string(), "outbound".to_string());
    l
}

fn is_discovery_rejected(err: &Error) -> bool {
    fn is_rejected(err: &(dyn std::error::Error + 'static)) -> bool {
        err.is::<DiscoveryRejected>()
            || err.is::<profiles::InvalidProfileAddr>()
            || err.source().map(is_rejected).unwrap_or(false)
    }

    let rejected = is_rejected(&**err);
    tracing::debug!(rejected, %err);
    rejected
}

fn is_loop(err: &(dyn std::error::Error + 'static)) -> bool {
    err.is::<prevent_loop::LoopPrevented>() || err.source().map(is_loop).unwrap_or(false)
}<|MERGE_RESOLUTION|>--- conflicted
+++ resolved
@@ -509,48 +509,8 @@
             )
             .push_on_response(svc::layers().push_spawn_buffer(buffer_capacity))
             .check_new_service::<endpoint::Accept, transport::io::PrefixedIo<SensorIo<I>>>()
+            .instrument(|_: &_| info_span!("tcp"))
             .into_make_service()
-            .instrument(|_: &_| info_span!("tcp"))
-            .into_inner();
-
-        let detect = svc::stack(svc::stack::MakeSwitch::new(
-            skip_detect.clone(),
-            http::DetectHttp::new(
-                h2_settings,
-                detect_protocol_timeout,
-                http_server,
-                tcp_balance,
-                drain.clone(),
-            ),
-            svc::stack(tcp_connect.clone())
-                .push_make_thunk()
-                .push_on_response(svc::layer::mk(tcp::Forward::new))
-                .instrument(|_: &TcpEndpoint| info_span!("forward"))
-                .check_service::<TcpEndpoint>()
-                .push_map_target(TcpEndpoint::from)
-                .into_inner(),
-        ))
-        .check_service::<endpoint::Accept>()
-        .into_new_service()
-        .push_map_target(endpoint::Accept::from)
-        .push(profiles::discover::layer(profiles_client))
-        .check_new_service::<net::SocketAddr, SensorIo<I>>();
-
-        detect
-            .cache(
-                svc::layers().push_on_response(
-                    svc::layers()
-                        .push_failfast(dispatch_timeout)
-                        .push_spawn_buffer_with_idle_timeout(buffer_capacity, cache_max_idle_age),
-                ),
-            )
-            .check_new_service::<net::SocketAddr, SensorIo<I>>()
-            .into_make_service()
-            .push_map_target(|a: listen::Addrs| a.target_addr())
-<<<<<<< HEAD
-            .push(metrics.transport.layer_accept(TransportLabels))
-            .into_inner()
-=======
             .into_inner();
 
         let http = svc::stack(http::DetectHttp::new(
@@ -566,14 +526,36 @@
         .into_new_service()
         .into_inner();
 
-        svc::stack(svc::stack::MakeSwitch::new(
+        let tcp_forward = svc::stack(tcp_connect.clone())
+            .push_make_thunk()
+            .push_on_response(svc::layer::mk(tcp::Forward::new))
+            .instrument(|_: &TcpEndpoint| info_span!("forward"))
+            .check_new::<TcpEndpoint>()
+            .push_map_target(TcpEndpoint::from)
+            .into_inner();
+
+        let detect = svc::stack(svc::stack::MakeSwitch::new(
             skip_detect.clone(),
             http,
-            tcp_forward.push_map_target(TcpEndpoint::from).into_inner(),
+            tcp_forward,
         ))
-        .push(metrics.transport.layer_accept(TransportLabels))
-        .into_inner()
->>>>>>> d18730c3
+        .check_new::<endpoint::Accept>()
+        .push_map_target(endpoint::Accept::from)
+        .push(profiles::discover::layer(profiles_client))
+        .check_new_service::<net::SocketAddr, SensorIo<I>>();
+
+        detect
+            .cache(
+                svc::layers().push_on_response(
+                    svc::layers()
+                        .push_failfast(dispatch_timeout)
+                        .push_spawn_buffer_with_idle_timeout(buffer_capacity, cache_max_idle_age),
+                ),
+            )
+            .check_new_service::<net::SocketAddr, SensorIo<I>>()
+            .push_map_target(|a: listen::Addrs| a.target_addr())
+            .push(metrics.transport.layer_accept(TransportLabels))
+            .into_inner()
     }
 }
 
