//! Configures and runs the outbound proxy.
//!
//! The outound proxy is responsible for routing traffic from the local
//! application to external network endpoints.

#![deny(warnings, rust_2018_idioms)]

pub use self::endpoint::{HttpConcrete, HttpEndpoint, HttpLogical, LogicalPerRequest, TcpEndpoint};
use futures::future;
use linkerd2_app_core::{
    admit, classify,
    config::{ProxyConfig, ServerConfig},
    dns, drain, errors, metric_labels,
    opencensus::proto::trace::v1 as oc,
    profiles,
    proxy::{
        self, core::resolve::Resolve, discover, http, identity, resolve::map_endpoint, tap, tcp,
    },
    reconnect, retry, router,
    spans::SpanConverter,
    svc::{self},
    transport::{self, listen, tls},
    Addr, Conditional, DiscoveryRejected, Error, Never, ProxyMetrics, StackMetrics,
    TraceContextLayer, CANONICAL_DST_HEADER, DST_OVERRIDE_HEADER, L5D_REQUIRE_ID,
};
use std::{collections::HashMap, net, time::Duration};
use tokio::sync::mpsc;
use tracing::{debug_span, info_span};

pub mod endpoint;
mod prevent_loop;
mod require_identity_on_endpoint;
#[cfg(test)]
mod tests;

use self::prevent_loop::PreventLoop;
use self::require_identity_on_endpoint::MakeRequireIdentityLayer;

const EWMA_DEFAULT_RTT: Duration = Duration::from_millis(30);
const EWMA_DECAY: Duration = Duration::from_secs(10);

#[derive(Clone, Debug)]
pub struct Config {
    pub proxy: ProxyConfig,
    pub canonicalize_timeout: Duration,
}

impl Config {
    pub fn build_tcp_connect(
        &self,
        prevent_loop: impl Into<PreventLoop>,
        local_identity: tls::Conditional<identity::Local>,
        metrics: &ProxyMetrics,
    ) -> impl tower::Service<
        TcpEndpoint,
        Error = Error,
        Future = impl future::Future + Send,
        Response = impl tokio::io::AsyncRead + tokio::io::AsyncWrite + Unpin + Send + 'static,
    > + tower::Service<
        HttpEndpoint,
        Error = Error,
        Future = impl future::Future + Send,
        Response = impl tokio::io::AsyncRead + tokio::io::AsyncWrite + Unpin + Send + 'static,
    > + Unpin
           + Clone
           + Send {
        // Establishes connections to remote peers (for both TCP
        // forwarding and HTTP proxying).
        svc::connect(self.proxy.connect.keepalive)
            // Initiates mTLS if the target is configured with identity.
            .push(tls::client::ConnectLayer::new(local_identity))
            // Limits the time we wait for a connection to be established.
            .push_timeout(self.proxy.connect.timeout)
            .push(metrics.transport.layer_connect(TransportLabels))
            .push(admit::AdmitLayer::new(prevent_loop.into()))
            .into_inner()
    }

    /// Constructs a TCP load balancer.
    pub fn build_tcp_balance<C, E, I>(
        &self,
        connect: C,
        resolve: E,
<<<<<<< HEAD
    ) -> impl tower::Service<
        endpoint::Accept,
        Error = impl Into<Error>,
        Future = impl Unpin + Send + 'static,
        Response = impl tower::Service<
=======
    ) -> impl svc::NewService<
        SocketAddr,
        Service = impl tower::Service<
>>>>>>> 571f4cba
            I,
            Response = (),
            Future = impl Unpin + Send + 'static,
            Error = impl Into<Error>,
        > + Unpin
                      + Send
                      + 'static,
    > + Clone
           + Unpin
           + Send
           + 'static
    where
        C: tower::Service<TcpEndpoint, Error = Error> + Unpin + Clone + Send + Sync + 'static,
        C::Response: tokio::io::AsyncRead + tokio::io::AsyncWrite + Unpin + Send + 'static,
        C::Future: Unpin + Send,
        E: Resolve<Addr, Endpoint = proxy::api_resolve::Metadata> + Unpin + Clone + Send + 'static,
        E::Future: Unpin + Send,
        E::Resolution: Unpin + Send,
        I: tokio::io::AsyncRead + tokio::io::AsyncWrite + std::fmt::Debug + Unpin + Send + 'static,
    {
        let ProxyConfig {
<<<<<<< HEAD
            cache_max_idle_age,
            buffer_capacity,
            ..
=======
            cache_max_idle_age, ..
>>>>>>> 571f4cba
        } = self.proxy;

        svc::stack(connect)
            .push_make_thunk()
            .instrument(|t: &TcpEndpoint| info_span!("endpoint", peer.addr = %t.addr, peer.id = ?t.identity))
            .check_make_service::<TcpEndpoint, ()>()
            .push(discover::resolve(map_endpoint::Resolve::new(
                endpoint::FromMetadata,
                resolve,
            )))
            .push(discover::buffer(1_000, cache_max_idle_age))
<<<<<<< HEAD
            .push_map_target(Into::<Addr>::into)
            .push_on_response(svc::layers().push(tcp::balance::layer(EWMA_DEFAULT_RTT, EWMA_DECAY))
            .push(svc::layer::mk(tcp::Forward::new)).push_spawn_buffer(buffer_capacity))
            .instrument(|_: &_| info_span!("tcp"))
            .check_make_service::<endpoint::Accept, I>()
=======
            .push_map_target(Addr::from)
            .push_on_response(tcp::balance::layer(EWMA_DEFAULT_RTT, EWMA_DECAY))
            .push_on_response(svc::layer::mk(tcp::Forward::new))
            .into_new_service()
            .check_new_service::<SocketAddr, I>()
>>>>>>> 571f4cba
    }

    pub fn build_dns_refine(
        &self,
        dns_resolver: dns::Resolver,
        metrics: &StackMetrics,
    ) -> impl tower::Service<
        dns::Name,
        Response = (dns::Name, net::IpAddr),
        Error = Error,
        Future = impl Unpin + Send,
    > + Unpin
           + Clone
           + Send {
        // Caches DNS refinements from relative names to canonical names.
        //
        // For example, a client may send requests to `foo` or `foo.ns`; and the canonical form
        // of these names is `foo.ns.svc.cluster.local
        svc::stack(dns_resolver.into_make_refine())
            .cache(
                svc::layers().push_on_response(
                    svc::layers()
                        // If the service has been unavailable for an extended time, eagerly
                        // fail requests.
                        .push_failfast(self.proxy.dispatch_timeout)
                        // Shares the service, ensuring discovery errors are propagated.
                        .push_spawn_buffer_with_idle_timeout(
                            self.proxy.buffer_capacity,
                            self.proxy.cache_max_idle_age,
                        )
                        .push(metrics.layer(stack_labels("refine"))),
                ),
            )
            .into_make_service()
            .spawn_buffer(self.proxy.buffer_capacity)
            .instrument(|name: &dns::Name| info_span!("refine", %name))
            // Obtains the service, advances the state of the resolution
            .push(svc::make_response::Layer)
            .into_inner()
    }

    pub fn build_http_endpoint<B, C>(
        &self,
        tcp_connect: C,
        tap_layer: tap::Layer,
        metrics: ProxyMetrics,
        span_sink: Option<mpsc::Sender<oc::Span>>,
    ) -> impl tower::Service<
        HttpEndpoint,
        Error = Never,
        Future = impl Unpin + Send,
        Response = impl tower::Service<
            http::Request<B>,
            Response = http::Response<http::boxed::Payload>,
            Error = Error,
            Future = impl Send,
        > + Send,
    > + Unpin
           + Clone
           + Send
    where
        B: http::HttpBody<Error = Error> + std::fmt::Debug + Default + Send + 'static,
        B::Data: Send + 'static,
        C: tower::Service<HttpEndpoint, Error = Error> + Unpin + Clone + Send + Sync + 'static,
        C::Response: tokio::io::AsyncRead + tokio::io::AsyncWrite + Unpin + Send + 'static,
        C::Future: Unpin + Send,
    {
        // Registers the stack with Tap, Metrics, and OpenCensus tracing
        // export.
        let observability = svc::layers()
            .push(tap_layer.clone())
            .push(metrics.http_endpoint.into_layer::<classify::Response>())
            .push_on_response(TraceContextLayer::new(
                span_sink
                    .clone()
                    .map(|sink| SpanConverter::client(sink, trace_labels())),
            ));

        // Checks the headers to validate that a client-specified required
        // identity matches the configured identity.
        let identity_headers = svc::layers()
            .push_on_response(http::strip_header::request::layer(L5D_REQUIRE_ID))
            .push(MakeRequireIdentityLayer::new());

        svc::stack(tcp_connect)
            // Initiates an HTTP client on the underlying transport. Prior-knowledge HTTP/2
            // is typically used (i.e. when communicating with other proxies); though
            // HTTP/1.x fallback is supported as needed.
            .push(http::client::layer(self.proxy.connect.h2_settings))
            // Re-establishes a connection when the client fails.
            .push(reconnect::layer({
                let backoff = self.proxy.connect.backoff.clone();
                move |e: Error| {
                    if is_loop(&*e) {
                        Err(e)
                    } else {
                        Ok(backoff.stream())
                    }
                }
            }))
            .push(observability.clone())
            .push(identity_headers.clone())
            .push(http::override_authority::Layer::new(vec![
                ::http::header::HOST.as_str(),
                CANONICAL_DST_HEADER,
            ]))
            .push_on_response(svc::layers().box_http_response())
            .check_service::<HttpEndpoint>()
            .instrument(|e: &HttpEndpoint| info_span!("endpoint", peer.addr = %e.addr))
            .into_inner()
    }

    pub fn build_http_router<B, E, S, R, P>(
        &self,
        endpoint: E,
        resolve: R,
        profiles_client: P,
        metrics: ProxyMetrics,
    ) -> impl tower::Service<
        HttpLogical,
        Error = Error,
        Future = impl Unpin + Send,
        Response = impl tower::Service<
            http::Request<B>,
            Response = http::Response<http::boxed::Payload>,
            Error = Error,
            Future = impl Send,
        > + Send,
    > + Unpin
           + Clone
           + Send
    where
        B: http::HttpBody<Error = Error> + std::fmt::Debug + Default + Send + 'static,
        B::Data: Send + 'static,
        E: tower::Service<HttpEndpoint, Response = S> + Unpin + Clone + Send + Sync + 'static,
        E::Error: Into<Error>,
        E::Future: Unpin + Send,
        S: tower::Service<
                http::Request<http::boxed::Payload>,
                Response = http::Response<http::boxed::Payload>,
                Error = Error,
            > + Send
            + 'static,
        S::Future: Send,
        R: Resolve<HttpConcrete, Endpoint = proxy::api_resolve::Metadata>
            + Unpin
            + Clone
            + Send
            + 'static,
        R::Future: Unpin + Send,
        R::Resolution: Unpin + Send,
        P: profiles::GetProfile<HttpLogical> + Unpin + Clone + Send + 'static,
        P::Future: Unpin + Send,
        P::Error: Send,
    {
        let ProxyConfig {
            buffer_capacity,
            cache_max_idle_age,
            dispatch_timeout,
            ..
        } = self.proxy.clone();

        // Resolves each target via the control plane on a background task, buffering results.
        //
        // This buffer controls how many discovery updates may be pending/unconsumed by the
        // balancer before backpressure is applied on the resolution stream. If the buffer is
        // full for `cache_max_idle_age`, then the resolution task fails.
        let discover = svc::layers()
            .push(discover::resolve(map_endpoint::Resolve::new(
                endpoint::FromMetadata,
                resolve.clone(),
            )))
            .push(discover::buffer(1_000, cache_max_idle_age));

        // Builds a balancer for each concrete destination.
        let concrete = svc::stack(endpoint.clone())
            .check_make_service::<HttpEndpoint, http::Request<http::boxed::Payload>>()
            .push_on_response(
                svc::layers()
                    .push(metrics.stack.layer(stack_labels("balance.endpoint")))
                    .box_http_request(),
            )
            .push_spawn_ready()
            .into_new_service()
            .check_new_service::<HttpEndpoint, http::Request<_>>()
            .push(discover)
            .check_service::<HttpConcrete>()
            .push_on_response(
                svc::layers()
                    .push(http::balance::layer(EWMA_DEFAULT_RTT, EWMA_DECAY))
                    // If the balancer has been empty/unavailable for 10s, eagerly fail
                    // requests.
                    .push_failfast(dispatch_timeout)
                    .push(metrics.stack.layer(stack_labels("concrete"))),
            )
            .into_new_service()
            .instrument(|c: &HttpConcrete| info_span!("concrete", dst = %c.dst))
            .check_new_service::<HttpConcrete, http::Request<_>>();

        // For each logical target, performs service profile resolution and
        // builds concrete services, over which requests are dispatched
        // (according to a split).
        //
        // Each service is cached, holding the profile and endpoint resolutions
        // and the load balancer with all of its endpoint connections.
        //
        // When no new requests have been dispatched for `cache_max_idle_age`,
        // the cached service is dropped. In-flight streams will continue to be
        // processed.
        let logical = concrete
            // Uses the split-provided target `Addr` to build a concrete target.
            .push_map_target(HttpConcrete::from)
            .push(profiles::split::layer())
            // Drives concrete stacks to readiness and makes the split
            // cloneable, as required by the retry middleware.
            .push_on_response(svc::layers().push_spawn_buffer(buffer_capacity))
            .push(profiles::http::route_request::layer(
                svc::proxies()
                    .push(metrics.http_route_actual.into_layer::<classify::Response>())
                    // Sets an optional retry policy.
                    .push(retry::layer(metrics.http_route_retry))
                    // Sets an optional request timeout.
                    .push(http::MakeTimeoutLayer::default())
                    // Records per-route metrics.
                    .push(metrics.http_route.into_layer::<classify::Response>())
                    // Sets the per-route response classifier as a request
                    // extension.
                    .push(classify::Layer::new())
                    .push_map_target(endpoint::route)
                    .into_inner(),
            ))
            .push_map_target(endpoint::Profile::from)
            // Discovers the service profile from the control plane and passes
            // it to inner stack to build the router and traffic split.
            .push(profiles::discover::layer(profiles_client))
            .into_new_service()
            .check_new_service::<HttpLogical, http::Request<_>>();

        // Caches clients that bypass discovery/balancing.
        let forward = svc::stack(endpoint)
            .into_new_service()
            .instrument(|t: &HttpEndpoint| debug_span!("forward", peer.id = ?t.identity))
            .check_new_service::<HttpEndpoint, http::Request<_>>();

        // Attempts to route route request to a logical services that uses
        // control plane for discovery. If the discovery is rejected, the
        // `forward` stack is used instead, bypassing load balancing, etc.
        logical
            .push_on_response(svc::layers().box_http_response())
            .push_fallback_with_predicate(
                forward
                    .push_map_target(HttpEndpoint::from)
                    .push_on_response(svc::layers().box_http_response().box_http_request())
                    .into_inner(),
                is_discovery_rejected,
            )
            .cache(
                svc::layers().push_on_response(
                    svc::layers()
                        .push_failfast(dispatch_timeout)
                        .push_spawn_buffer_with_idle_timeout(buffer_capacity, cache_max_idle_age)
                        .push(metrics.stack.layer(stack_labels("logical"))),
                ),
            )
            .into_make_service()
            .spawn_buffer(buffer_capacity)
            .check_make_service::<HttpLogical, http::Request<_>>()
            .push(http::header_from_target::layer(CANONICAL_DST_HEADER))
            // Strips headers that may be set by this proxy.
            .push_on_response(http::strip_header::request::layer(DST_OVERRIDE_HEADER))
            .check_make_service_clone::<HttpLogical, http::Request<B>>()
            .instrument(|logical: &HttpLogical| info_span!("logical", dst = %logical.dst))
            .into_inner()
    }

    pub fn build_server<E, R, C, H, S, I, P>(
        self,
        refine: R,
        resolve: E,
        tcp_connect: C,
        http_router: H,
        profiles_client: P,
        metrics: ProxyMetrics,
        span_sink: Option<mpsc::Sender<oc::Span>>,
        drain: drain::Watch,
    ) -> impl tower::Service<
        listen::Addrs,
        Error = impl Into<Error>,
        Future = impl Send + 'static,
        Response = impl tower::Service<
            I,
            Response = (),
            Error = impl Into<Error>,
            Future = impl Send + 'static,
        > + Send
                       + 'static,
    > + Send
           + 'static
    where
        I: tokio::io::AsyncRead + tokio::io::AsyncWrite + std::fmt::Debug + Unpin + Send + 'static,
        E: Resolve<Addr, Endpoint = proxy::api_resolve::Metadata> + Unpin + Clone + Send + 'static,
        E::Future: Unpin + Send,
        E::Resolution: Unpin + Send,
        R: tower::Service<dns::Name, Error = Error, Response = dns::Name>
            + Unpin
            + Clone
            + Send
            + 'static,
        R::Future: Unpin + Send,
        C: tower::Service<TcpEndpoint, Error = Error> + Unpin + Clone + Send + Sync + 'static,
        C::Response: tokio::io::AsyncRead + tokio::io::AsyncWrite + Unpin + Send + 'static,
        C::Future: Unpin + Send,
        H: tower::Service<HttpLogical, Error = Error, Response = S>
            + Unpin
            + Send
            + Clone
            + 'static,
        H::Future: Unpin + Send,
        S: tower::Service<
                http::Request<http::boxed::Payload>,
                Response = http::Response<http::boxed::Payload>,
                Error = Error,
            > + Send
            + 'static,
        S::Future: Send,
        P: profiles::GetProfile<net::SocketAddr> + Unpin + Clone + Send + 'static,
        P::Future: Unpin + Send,
        P::Error: Send,
    {
        let ProxyConfig {
            server: ServerConfig { h2_settings, .. },
            disable_protocol_detection_for_ports: ref skip_detect,
            dispatch_timeout,
            max_in_flight_requests,
            detect_protocol_timeout,
<<<<<<< HEAD
            buffer_capacity,
            cache_max_idle_age,
=======
            cache_max_idle_age,
            buffer_capacity,
>>>>>>> 571f4cba
            ..
        } = self.proxy;
        let canonicalize_timeout = self.canonicalize_timeout;

        let http_admit_request = svc::layers()
            // Limits the number of in-flight requests.
            .push_concurrency_limit(max_in_flight_requests)
            // Eagerly fail requests when the proxy is out of capacity for a
            // dispatch_timeout.
            .push_failfast(dispatch_timeout)
            .push(metrics.http_errors.clone())
            // Synthesizes responses for proxy errors.
            .push(errors::layer())
            // Initiates OpenCensus tracing.
            .push(TraceContextLayer::new(span_sink.clone().map(|span_sink| {
                SpanConverter::server(span_sink, trace_labels())
            })));

        let http_server = svc::stack(http_router)
            // Resolve the application-emitted destination via DNS to determine
            // its canonical FQDN to use for routing.
            .push(http::canonicalize::Layer::new(refine, canonicalize_timeout))
            .check_make_service::<HttpLogical, http::Request<_>>()
            .push_timeout(dispatch_timeout)
            .push(router::Layer::new(LogicalPerRequest::from))
            .check_new_service::<endpoint::Accept, http::Request<_>>()
            // Used by tap.
            .push_http_insert_target()
            .push_on_response(
                svc::layers()
                    .push(http_admit_request)
                    .push(metrics.stack.layer(stack_labels("source")))
                    .box_http_request()
                    .box_http_response(),
            )
            .push(svc::layer::mk(http::normalize_uri::MakeNormalizeUri::new))
<<<<<<< HEAD
            .instrument(|_: &endpoint::Accept| debug_span!("source"))
            .check_new_service::<endpoint::Accept, http::Request<_>>()
            .into_inner()
            .into_make_service();
=======
            .instrument(|_: &listen::Addrs| debug_span!("source"))
            .check_new_service::<listen::Addrs, http::Request<_>>()
            .into_make_service()
            .into_inner();
>>>>>>> 571f4cba

        // Load balances TCP streams that cannot be decoded as HTTP.
        let tcp_balance = svc::stack(self.build_tcp_balance(tcp_connect.clone(), resolve))
            .push_fallback_with_predicate(
<<<<<<< HEAD
                svc::stack(tcp_connect.clone())
                    .push_make_thunk()
                    .push_on_response(svc::layer::mk(tcp::Forward::new))
                    .instrument(|_: &TcpEndpoint| info_span!("forward"))
                    .check_service::<TcpEndpoint>()
=======
                svc::stack(tcp_forward.clone())
                    .check_new::<TcpEndpoint>()
>>>>>>> 571f4cba
                    .push_map_target(TcpEndpoint::from)
                    .into_inner(),
                is_discovery_rejected,
            )
<<<<<<< HEAD
            .check_service::<endpoint::Accept>()
=======
            .cache(
                svc::layers().push_on_response(
                    svc::layers()
                        .push_failfast(dispatch_timeout)
                        .push_spawn_buffer_with_idle_timeout(buffer_capacity, cache_max_idle_age),
                ),
            )
            .into_make_service()
            .spawn_buffer(buffer_capacity)
            .instrument(|_: &_| info_span!("tcp"))
            .push_map_target(|a: listen::Addrs| a.target_addr())
>>>>>>> 571f4cba
            .into_inner();

        let detect = svc::stack(svc::stack::MakeSwitch::new(
            skip_detect.clone(),
            http::DetectHttp::new(
                h2_settings,
                detect_protocol_timeout,
                http_server,
                tcp_balance,
                drain.clone(),
            ),
            svc::stack(tcp_connect.clone())
                .push_make_thunk()
                .push_on_response(svc::layer::mk(tcp::Forward::new))
                .instrument(|_: &TcpEndpoint| info_span!("forward"))
                .check_service::<TcpEndpoint>()
                .push_map_target(TcpEndpoint::from)
                .into_inner(),
        ))
        .check_service::<endpoint::Accept>()
        .into_new_service()
        .push_map_target(endpoint::Accept::from)
        .push(profiles::discover::layer(profiles_client))
        .check_service::<net::SocketAddr>();

        detect
            .into_new_service()
            .check_new::<net::SocketAddr>()
            .cache(
                svc::layers().push_on_response(
                    svc::layers()
                        .push_failfast(dispatch_timeout)
                        .push_spawn_buffer_with_idle_timeout(buffer_capacity, cache_max_idle_age),
                ),
            )
            .check_service::<net::SocketAddr>()
            .push_make_ready()
            .spawn_buffer(buffer_capacity)
            .push_map_target(|a: listen::Addrs| a.target_addr())
            .push(metrics.transport.layer_accept(TransportLabels))
            .into_inner()
    }
}

fn stack_labels(name: &'static str) -> metric_labels::StackLabels {
    metric_labels::StackLabels::outbound(name)
}

#[derive(Copy, Clone, Debug)]
struct TransportLabels;

impl transport::metrics::TransportLabels<HttpEndpoint> for TransportLabels {
    type Labels = transport::labels::Key;

    fn transport_labels(&self, endpoint: &HttpEndpoint) -> Self::Labels {
        transport::labels::Key::Connect(endpoint.clone().into())
    }
}

impl transport::metrics::TransportLabels<TcpEndpoint> for TransportLabels {
    type Labels = transport::labels::Key;

    fn transport_labels(&self, endpoint: &TcpEndpoint) -> Self::Labels {
        transport::labels::Key::Connect(endpoint.clone().into())
    }
}

impl transport::metrics::TransportLabels<listen::Addrs> for TransportLabels {
    type Labels = transport::labels::Key;

    fn transport_labels(&self, _: &listen::Addrs) -> Self::Labels {
        const NO_TLS: tls::Conditional<()> = Conditional::None(tls::ReasonForNoPeerName::Loopback);
        transport::labels::Key::Accept(transport::labels::Direction::Out, NO_TLS.into())
    }
}

pub fn trace_labels() -> HashMap<String, String> {
    let mut l = HashMap::new();
    l.insert("direction".to_string(), "outbound".to_string());
    l
}

fn is_discovery_rejected(err: &Error) -> bool {
    fn is_rejected(err: &(dyn std::error::Error + 'static)) -> bool {
        err.is::<DiscoveryRejected>()
            || err.is::<profiles::InvalidProfileAddr>()
            || err.source().map(is_rejected).unwrap_or(false)
    }

    let rejected = is_rejected(&**err);
    tracing::debug!(rejected, %err);
    rejected
}

fn is_loop(err: &(dyn std::error::Error + 'static)) -> bool {
    err.is::<prevent_loop::LoopPrevented>() || err.source().map(is_loop).unwrap_or(false)
}<|MERGE_RESOLUTION|>--- conflicted
+++ resolved
@@ -81,17 +81,9 @@
         &self,
         connect: C,
         resolve: E,
-<<<<<<< HEAD
-    ) -> impl tower::Service<
+    ) -> impl svc::NewService<
         endpoint::Accept,
-        Error = impl Into<Error>,
-        Future = impl Unpin + Send + 'static,
-        Response = impl tower::Service<
-=======
-    ) -> impl svc::NewService<
-        SocketAddr,
         Service = impl tower::Service<
->>>>>>> 571f4cba
             I,
             Response = (),
             Future = impl Unpin + Send + 'static,
@@ -113,37 +105,28 @@
         I: tokio::io::AsyncRead + tokio::io::AsyncWrite + std::fmt::Debug + Unpin + Send + 'static,
     {
         let ProxyConfig {
-<<<<<<< HEAD
-            cache_max_idle_age,
-            buffer_capacity,
-            ..
-=======
             cache_max_idle_age, ..
->>>>>>> 571f4cba
         } = self.proxy;
 
         svc::stack(connect)
             .push_make_thunk()
             .instrument(|t: &TcpEndpoint| info_span!("endpoint", peer.addr = %t.addr, peer.id = ?t.identity))
-            .check_make_service::<TcpEndpoint, ()>()
+            .check_new_service::<TcpEndpoint, ()>()
             .push(discover::resolve(map_endpoint::Resolve::new(
                 endpoint::FromMetadata,
                 resolve,
             )))
             .push(discover::buffer(1_000, cache_max_idle_age))
-<<<<<<< HEAD
             .push_map_target(Into::<Addr>::into)
-            .push_on_response(svc::layers().push(tcp::balance::layer(EWMA_DEFAULT_RTT, EWMA_DECAY))
-            .push(svc::layer::mk(tcp::Forward::new)).push_spawn_buffer(buffer_capacity))
+            .push_on_response(
+                svc::layers()
+                    .push(tcp::balance::layer(EWMA_DEFAULT_RTT, EWMA_DECAY))
+                    .push(svc::layer::mk(tcp::Forward::new))
+            )
             .instrument(|_: &_| info_span!("tcp"))
             .check_make_service::<endpoint::Accept, I>()
-=======
-            .push_map_target(Addr::from)
-            .push_on_response(tcp::balance::layer(EWMA_DEFAULT_RTT, EWMA_DECAY))
-            .push_on_response(svc::layer::mk(tcp::Forward::new))
             .into_new_service()
-            .check_new_service::<SocketAddr, I>()
->>>>>>> 571f4cba
+            .into_inner()
     }
 
     pub fn build_dns_refine(
@@ -479,13 +462,8 @@
             dispatch_timeout,
             max_in_flight_requests,
             detect_protocol_timeout,
-<<<<<<< HEAD
             buffer_capacity,
             cache_max_idle_age,
-=======
-            cache_max_idle_age,
-            buffer_capacity,
->>>>>>> 571f4cba
             ..
         } = self.proxy;
         let canonicalize_timeout = self.canonicalize_timeout;
@@ -522,50 +500,27 @@
                     .box_http_response(),
             )
             .push(svc::layer::mk(http::normalize_uri::MakeNormalizeUri::new))
-<<<<<<< HEAD
             .instrument(|_: &endpoint::Accept| debug_span!("source"))
             .check_new_service::<endpoint::Accept, http::Request<_>>()
-            .into_inner()
-            .into_make_service();
-=======
-            .instrument(|_: &listen::Addrs| debug_span!("source"))
-            .check_new_service::<listen::Addrs, http::Request<_>>()
             .into_make_service()
             .into_inner();
->>>>>>> 571f4cba
 
         // Load balances TCP streams that cannot be decoded as HTTP.
         let tcp_balance = svc::stack(self.build_tcp_balance(tcp_connect.clone(), resolve))
             .push_fallback_with_predicate(
-<<<<<<< HEAD
                 svc::stack(tcp_connect.clone())
                     .push_make_thunk()
                     .push_on_response(svc::layer::mk(tcp::Forward::new))
                     .instrument(|_: &TcpEndpoint| info_span!("forward"))
-                    .check_service::<TcpEndpoint>()
-=======
-                svc::stack(tcp_forward.clone())
                     .check_new::<TcpEndpoint>()
->>>>>>> 571f4cba
                     .push_map_target(TcpEndpoint::from)
                     .into_inner(),
                 is_discovery_rejected,
             )
-<<<<<<< HEAD
-            .check_service::<endpoint::Accept>()
-=======
-            .cache(
-                svc::layers().push_on_response(
-                    svc::layers()
-                        .push_failfast(dispatch_timeout)
-                        .push_spawn_buffer_with_idle_timeout(buffer_capacity, cache_max_idle_age),
-                ),
-            )
+            .push_on_response(svc::layers().push_spawn_buffer(buffer_capacity))
+            .check_new_service::<endpoint::Accept, transport::io::PrefixedIo<SensorIo<I>>>()
             .into_make_service()
-            .spawn_buffer(buffer_capacity)
             .instrument(|_: &_| info_span!("tcp"))
-            .push_map_target(|a: listen::Addrs| a.target_addr())
->>>>>>> 571f4cba
             .into_inner();
 
         let detect = svc::stack(svc::stack::MakeSwitch::new(
@@ -589,11 +544,11 @@
         .into_new_service()
         .push_map_target(endpoint::Accept::from)
         .push(profiles::discover::layer(profiles_client))
-        .check_service::<net::SocketAddr>();
+        .check_make_service::<net::SocketAddr, SensorIo<I>>();
 
         detect
             .into_new_service()
-            .check_new::<net::SocketAddr>()
+            .check_new_service::<net::SocketAddr, SensorIo<I>>()
             .cache(
                 svc::layers().push_on_response(
                     svc::layers()
@@ -601,14 +556,15 @@
                         .push_spawn_buffer_with_idle_timeout(buffer_capacity, cache_max_idle_age),
                 ),
             )
-            .check_service::<net::SocketAddr>()
-            .push_make_ready()
-            .spawn_buffer(buffer_capacity)
+            .check_new_service::<net::SocketAddr, SensorIo<I>>()
+            .into_make_service()
             .push_map_target(|a: listen::Addrs| a.target_addr())
             .push(metrics.transport.layer_accept(TransportLabels))
             .into_inner()
     }
 }
+
+type SensorIo<T> = transport::io::SensorIo<T, transport::metrics::Sensor>;
 
 fn stack_labels(name: &'static str) -> metric_labels::StackLabels {
     metric_labels::StackLabels::outbound(name)
