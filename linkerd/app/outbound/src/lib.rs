//! Configures and runs the outbound proxy.
//!
//! The outound proxy is responsible for routing traffic from the local
//! application to external network endpoints.

#![deny(warnings, rust_2018_idioms)]

pub use self::endpoint::{
    Concrete, HttpEndpoint, Logical, LogicalPerRequest, Profile, ProfilePerTarget, Target,
    TcpEndpoint,
};
use futures::future;
use linkerd2_app_core::{
    classify,
    config::{ProxyConfig, ServerConfig},
<<<<<<< HEAD
    dns, drain, dst, errors, metric_labels,
=======
    dns, drain,
    dst::DstAddr,
    errors, http_request_authority_addr, http_request_host_addr,
    http_request_l5d_override_dst_addr, http_request_orig_dst_addr, metric_labels,
>>>>>>> f44d2734
    opencensus::proto::trace::v1 as oc,
    profiles,
    proxy::{
        self, core::resolve::Resolve, discover, fallback, http, identity, resolve::map_endpoint,
        tap, tcp, Server,
    },
    reconnect, retry, router, serve,
    spans::SpanConverter,
    svc::{self, NewService},
    trace_context,
    transport::{self, connect, tls, OrigDstAddr, SysOrigDstAddr},
    Conditional, DiscoveryRejected, Error, ProxyMetrics, CANONICAL_DST_HEADER, DST_OVERRIDE_HEADER,
    L5D_CLIENT_ID, L5D_REMOTE_IP, L5D_REQUIRE_ID, L5D_SERVER_ID,
};
use std::collections::HashMap;
use std::net::SocketAddr;
use std::time::Duration;
use tokio::sync::mpsc;
use tracing::info_span;

#[allow(dead_code)] // TODO #2597
mod add_remote_ip_on_rsp;
#[allow(dead_code)] // TODO #2597
mod add_server_id_on_rsp;
mod endpoint;
mod orig_proto_upgrade;
mod require_identity_on_endpoint;

const EWMA_DEFAULT_RTT: Duration = Duration::from_millis(30);
const EWMA_DECAY: Duration = Duration::from_secs(10);

#[derive(Clone, Debug)]
pub struct Config<A: OrigDstAddr = SysOrigDstAddr> {
    pub proxy: ProxyConfig<A>,
    pub canonicalize_timeout: Duration,
}

pub struct Outbound {
    pub listen_addr: SocketAddr,
    pub serve: serve::Task,
}

impl<A: OrigDstAddr> Config<A> {
    pub fn with_orig_dst_addr<B: OrigDstAddr>(self, orig_dst_addr: B) -> Config<B> {
        Config {
            proxy: self.proxy.with_orig_dst_addr(orig_dst_addr),
            canonicalize_timeout: self.canonicalize_timeout,
        }
    }

    pub fn build<R, P>(
        self,
        local_identity: tls::Conditional<identity::Local>,
        resolve: R,
        dns_resolver: dns::Resolver,
        profiles_client: P,
        tap_layer: tap::Layer,
        metrics: ProxyMetrics,
        span_sink: Option<mpsc::Sender<oc::Span>>,
        drain: drain::Watch,
    ) -> Result<Outbound, Error>
    where
        A: Send + 'static,
        R: Resolve<Concrete<http::Settings>, Endpoint = proxy::api_resolve::Metadata>
            + Clone
            + Send
            + Sync
            + 'static,
        R::Future: Send,
        R::Resolution: Send,
        P: profiles::GetRoutes<Profile> + Clone + Send + 'static,
        P::Future: Send,
    {
        use proxy::core::listen::{Bind, Listen};
        let Config {
            canonicalize_timeout,
            proxy:
                ProxyConfig {
                    server: ServerConfig { bind, h2_settings },
                    connect,
                    cache_capacity,
                    cache_max_idle_age,
                    disable_protocol_detection_for_ports,
                    service_acquisition_timeout,
                    max_in_flight_requests,
                },
        } = self;

        let listen = bind.bind().map_err(Error::from)?;
        let listen_addr = listen.listen_addr();

        // The stack is served lazily since caching layers spawn tasks from
        // their constructor. This helps to ensure that tasks are spawned on the
        // same runtime as the proxy.
        let serve = Box::new(future::lazy(move || {
            // Establishes connections to remote peers (for both TCP
            // forwarding and HTTP proxying).
            let tcp_connect = svc::stack(connect::Connect::new(connect.keepalive))
                // Initiates mTLS if the target is configured with identity.
                .push(tls::client::Layer::new(local_identity))
                // Limits the time we wait for a connection to be established.
                .push_timeout(connect.timeout)
                .push(metrics.transport.layer_connect(TransportLabels));

            // Forwards TCP streams that cannot be decoded as HTTP.
            let tcp_forward = tcp_connect
                .clone()
                .push_map_target(|meta: tls::accept::Meta| {
                    TcpEndpoint::from(meta.addrs.target_addr())
                })
                .push(svc::layer::mk(tcp::Forward::new));

            // Registers the stack with Tap, Metrics, and OpenCensus tracing
            // export.
            let http_endpoint = {
                let observability = svc::layers()
                    .push(tap_layer.clone())
                    .push(metrics.http_endpoint.into_layer::<classify::Response>())
                    .push_per_service(trace_context::layer(
                        span_sink
                            .clone()
                            .map(|sink| SpanConverter::client(sink, trace_labels())),
                    ));

                // Checks the headers to validate that a client-specified required
                // identity matches the configured identity.
                let identity_headers = svc::layers()
                    .push_per_service(
                        svc::layers()
                            .push(http::strip_header::response::layer(L5D_REMOTE_IP))
                            .push(http::strip_header::response::layer(L5D_SERVER_ID))
                            .push(http::strip_header::request::layer(L5D_REQUIRE_ID)),
                    )
                    .push(require_identity_on_endpoint::layer());

                tcp_connect
                    .clone()
                    // Initiates an HTTP client on the underlying transport.
                    // Prior-knowledge HTTP/2 is typically used (i.e. when
                    // communicating with other proxies); though HTTP/1.x fallback
                    // is supported as needed.
                    .push(http::client::layer(connect.h2_settings))
                    // Re-establishes a connection when the client fails.
                    .push(reconnect::layer({
                        let backoff = connect.backoff.clone();
                        move |_| Ok(backoff.stream())
                    }))
                    .push(observability.clone())
                    .push(identity_headers.clone())
                    // Ensures that the request's URI is in the proper form.
                    .push(http::normalize_uri::layer())
                    // Upgrades HTTP/1 requests to be transported over HTTP/2
                    // connections.
                    //
                    // This sets headers so that the inbound proxy can downgrade the
                    // request properly.
                    .push(orig_proto_upgrade::layer())
                    .check_service::<Target<HttpEndpoint>>()
                    .push_trace(|endpoint: &Target<HttpEndpoint>| {
                        info_span!("endpoint", peer.addr = %endpoint.inner.addr)
                    })
            };

            // Resolves each target via the control plane on a background task,
            // buffering results.
            //
            // This buffer controls how many discovery updates may be
            // pending/unconsumed by the balancer before backpressure is applied
            // on the resolution stream. If the buffer is full for
            // `cache_max_idle_age`, then the resolution task fails.
            let discover = {
                const BUFFER_CAPACITY: usize = 10;
                let resolve = map_endpoint::Resolve::new(endpoint::FromMetadata, resolve.clone());
                discover::Layer::new(BUFFER_CAPACITY, cache_max_idle_age, resolve)
            };

            // If the balancer fails to be created, i.e., because it is
            // unresolvable, fall back to using a router that dispatches request
            // to the application-selected original destination.

            // Builds a balancer for each concrete destination.
            let http_balancer = http_endpoint
                .clone()
                .check_make_service::<Target<HttpEndpoint>, http::Request<http::boxed::Payload>>()
                .push(
                    metrics
                        .stack
                        .new_layer(stack_labels("balance.endpoint.make")),
                )
                .push_per_service(metrics.stack.new_layer(stack_labels("balance.endpoint")))
                .push_per_service(http::box_request::Layer::new())
                .push_spawn_ready()
                .check_service::<Target<HttpEndpoint>>()
                .push(discover)
                .push_per_service(http::balance::layer(EWMA_DEFAULT_RTT, EWMA_DECAY))
                .push(metrics.stack.new_layer(stack_labels("balance.make")))
                .push_pending()
                // Shares the balancer, ensuring discovery errors are propagated.
                .push_per_service(
                    svc::layers()
                        .push_lock()
                        .push(metrics.stack.new_layer(stack_labels("balance"))),
                )
                .push_trace(|c: &Concrete<http::Settings>| info_span!("balance", addr = %c.addr));
            let http_balancer_cache = info_span!("balance")
                .in_scope(|| http_balancer.spawn_cache(cache_capacity, cache_max_idle_age));

            // Caches clients that bypass discovery/balancing.
            //
            // This is effectively the same as the endpoint stack; but the
            // client layer captures the requst body type (via PhantomData), so
            // the stack cannot be shared directly.
            let http_forward = http_endpoint
                .check_make_service::<Target<HttpEndpoint>, http::Request<http::boxed::Payload>>()
                .push_per_service(http::box_request::Layer::new())
                .push_pending()
                .push_per_service(svc::layers().push_lock())
                .push_per_service(metrics.stack.new_layer(stack_labels("forward.endpoint")))
                .push_trace(|endpoint: &Target<HttpEndpoint>| {
                    info_span!("forward", peer.addr = %endpoint.addr, peer.id = ?endpoint.inner.identity)
                });
            let http_forward_cache = info_span!("forward")
                .in_scope(|| http_forward.spawn_cache(cache_capacity, cache_max_idle_age))
                .push_map_target(|t: Concrete<HttpEndpoint>| Target {
                    addr: t.addr.into(),
                    inner: t.inner.inner,
                })
                .check_service::<Concrete<HttpEndpoint>>();

            let http_concrete = http_balancer_cache
                .push_map_target(|c: Concrete<HttpEndpoint>| c.map(|l| l.map(|e| e.settings)))
                .check_service::<Concrete<HttpEndpoint>>()
                .push_per_service(svc::layers().boxed_http_response())
                .push_make_ready()
                .push(
                    fallback::Layer::new(
                        http_forward_cache
                            .push_per_service(svc::layers().boxed_http_response())
                            .into_inner(),
                    )
                    .with_predicate(is_discovery_rejected),
                )
                .check_service::<Concrete<HttpEndpoint>>();

            let http_profile_route_proxy = svc::proxies()
                .check_new_clone_service::<dst::Route>()
                // Sets an optional retry policy.
                .push(retry::layer(metrics.http_route_retry))
                .check_new_clone_service::<dst::Route>()
                // Sets an optional request timeout.
                .push(http::timeout::layer())
                .check_new_clone_service::<dst::Route>()
                // Records per-route metrics.
                .push(metrics.http_route.into_layer::<classify::Response>())
                .check_new_clone_service::<dst::Route>()
                // Sets the per-route response classifier as a request
                // extension.
                .push(classify::Layer::new())
<<<<<<< HEAD
                .check_new_clone_service::<dst::Route>();
=======
                .push_buffer_pending(buffer.max_in_flight, DispatchDeadline::extract);

            // Routes requests to their original destination endpoints. Used as
            // a fallback when service discovery has no endpoints for a destination.
            //
            // If the `l5d-require-id` header is present, then that identity is
            // used as the server name when connecting to the endpoint.
            let orig_dst_router_layer = svc::layers()
                .push_per_make(metrics.stack.layer(stack_labels("fallback.endpoint")))
                .push_buffer_pending(buffer.max_in_flight, DispatchDeadline::extract)
                .push(router::Layer::new(
                    router::Config::new(router_capacity, router_max_idle_age),
                    Endpoint::from_request,
                ));

            // Resolves the target via the control plane and balances requests
            // over all endpoints returned from the destination service.
            const DISCOVER_UPDATE_BUFFER_CAPACITY: usize = 10;
            let balancer_layer = svc::layers()
                .push_per_make(metrics.stack.layer(stack_labels("balance.endpoint")))
                .push_spawn_ready()
                .push(discover::Layer::new(
                    DISCOVER_UPDATE_BUFFER_CAPACITY,
                    router_max_idle_age,
                    map_endpoint::Resolve::new(endpoint::FromMetadata, resolve.clone()),
                ))
                .push(http::balance::layer(EWMA_DEFAULT_RTT, EWMA_DECAY));

            // If the balancer fails to be created, i.e., because it is unresolvable,
            // fall back to using a router that dispatches request to the
            // application-selected original destination.
            let distributor = endpoint_stack
                .serves::<Endpoint>()
                .push(fallback::layer(
                    balancer_layer.boxed(),
                    orig_dst_router_layer.boxed(),
                ))
                .push(trace::layer(
                    |dst: &DstAddr| info_span!("concrete", dst.concrete = %dst.dst_concrete()),
                ));
>>>>>>> f44d2734

            // Routes `Logical` targets to a cached `Profile` stack, i.e. so
            // that profile resolutions are shared even as the type of request
            // may vary.
            let http_profile = http_concrete
                .clone()
                .push_per_service(http::box_request::Layer::new())
                .check_service::<Concrete<HttpEndpoint>>()
                // Provides route configuration. The profile service operates
                // over `Concret` services. When overrides are in play, the
                // Concrete destination may be overridden.
                .push(profiles::Layer::with_overrides(
                    profiles_client,
                    http_profile_route_proxy.into_inner(),
                ))
<<<<<<< HEAD
                .check_make_service::<Profile, Concrete<HttpEndpoint>>()
                // Use the `Logical` target as a `Concrete` target. It may be
                // overridden by the profile layer.
                .push_per_service(svc::map_target::Layer::new(
                    |inner: Logical<HttpEndpoint>| Concrete {
                        addr: inner.addr.clone(),
                        inner,
=======
                .push_per_make(metrics.stack.layer(stack_labels("logical.dst")))
                .push_buffer_pending(buffer.max_in_flight, DispatchDeadline::extract)
                .push(router::Layer::new(
                    router::Config::new(router_capacity, router_max_idle_age),
                    |req: &http::Request<_>| {
                        req.extensions().get::<Addr>().cloned().map(|addr| {
                            DstAddr::outbound(addr, http::settings::Settings::from_request(req))
                        })
>>>>>>> f44d2734
                    },
                ))
                .push_pending()
                .push_per_service(
                    svc::layers()
                        .push_lock()
                        .push(metrics.stack.new_layer(stack_labels("profile"))),
                )
                .push_trace(|_: &Profile| info_span!("profile"));

            let http_logical_profile_cache = info_span!("profile")
                .in_scope(|| http_profile.spawn_cache(cache_capacity, cache_max_idle_age))
                .check_service::<Profile>()
                .push(router::Layer::new(|()| ProfilePerTarget))
                .check_new_service_routes::<(), Logical<HttpEndpoint>>()
                .new_service(());

            // Caches DNS refinements from relative names to canonical names.
            //
<<<<<<< HEAD
            // For example, a client may send requests to `foo` or `foo.ns`; and
            // the canonical form of these names is `foo.ns.svc.cluster.local
            let dns_refine = svc::stack(dns_resolver.into_make_refine())
                .push_per_service(
                    svc::layers()
                        .push_lock()
                        .push(metrics.stack.new_layer(stack_labels("canonicalize"))),
                )
                .push_trace(|name: &dns::Name| info_span!("canonicalize", %name));
            let dns_refine_cache = info_span!("canonicalize")
                .in_scope(|| dns_refine.spawn_cache(cache_capacity, cache_max_idle_age))
                // Obtains the lock, advances the state of the resolution
                .push(svc::make_response::Layer)
                // Ensures that the cache isn't locked when polling readiness.
                .push_oneshot()
                .check_service_response::<dns::Name, dns::Name>()
                .into_inner();

            // Routes requests to their logical target.
            let http_logical_router = svc::stack(http_logical_profile_cache)
                .check_service::<Logical<HttpEndpoint>>()
                .push_per_service(svc::layers().boxed_http_response())
                .push_make_ready()
                .push(
                    fallback::Layer::new(
                        http_concrete
                            .push_map_target(|inner: Logical<HttpEndpoint>| Concrete {
                                addr: inner.addr.clone(),
                                inner,
                            })
                            .push_per_service(
                                svc::layers().boxed_http_response().boxed_http_request(),
                            )
                            .check_service::<Logical<HttpEndpoint>>()
                            .into_inner(),
                    )
                    .with_predicate(is_discovery_rejected),
                )
                .check_service::<Logical<HttpEndpoint>>()
                // Sets the canonical-dst header on all outbound requests.
                .push(http::header_from_target::layer(CANONICAL_DST_HEADER))
                // Strips headers that may be set by this proxy.
                .push(http::canonicalize::Layer::new(
                    dns_refine_cache,
                    canonicalize_timeout,
                ))
                .push_per_service(
                    // Strips headers that may be set by this proxy.
                    svc::layers()
                        .push(http::strip_header::request::layer(L5D_CLIENT_ID))
                        .push(http::strip_header::request::layer(DST_OVERRIDE_HEADER)),
                )
                .check_service::<Logical<HttpEndpoint>>()
                .push_trace(|logical: &Logical<_>| info_span!("logical", addr = %logical.addr));

            let http_admit_request = svc::layers()
                // Ensures that load is not shed if the inner service is in-use.
                .push_oneshot()
                // Limits the number of in-flight requests.
                .push_concurrency_limit(max_in_flight_requests)
                // Sheds load if too many requests are in flight.
                //
                // XXX Can this be removed? Is it okay to just backpressure onto
                // the client? Should we instead limit the number of active
                // connections?
                .push_load_shed()
                // Synthesizes responses for proxy errors.
                .push(metrics.http_errors)
                .push(errors::layer())
                // Initiates OpenCensus tracing.
=======
            // 5. Finally, if the tls::accept::Meta had an SO_ORIGINAL_DST, this TCP
            // address is used.
            let addr_router = addr_stack
                .push(http::strip_header::request::layer(L5D_CLIENT_ID))
                .push(http::strip_header::request::layer(DST_OVERRIDE_HEADER))
                .push(http::insert::target::layer())
                .push(trace::layer(|addr: &Addr| info_span!("addr", %addr)))
                .push_per_make(metrics.stack.layer(stack_labels("addr")))
                .push_buffer_pending(buffer.max_in_flight, DispatchDeadline::extract)
                .push(router::Layer::new(
                    router::Config::new(router_capacity, router_max_idle_age),
                    |req: &http::Request<_>| {
                        http_request_l5d_override_dst_addr(req)
                            .map(|override_addr| {
                                debug!("using dst-override");
                                override_addr
                            })
                            .or_else(|_| http_request_authority_addr(req))
                            .or_else(|_| http_request_host_addr(req))
                            .or_else(|_| http_request_orig_dst_addr(req))
                            .ok()
                    },
                ))
                .into_inner()
                .spawn();

            // Share a single semaphore across all requests to signal when
            // the proxy is overloaded.
            let admission_control = svc::stack(addr_router)
                .push_concurrency_limit(buffer.max_in_flight)
                .push_load_shed();

            // Instantiates an HTTP service for each `tls::accept::Meta` using the
            // shared `addr_router`. The `tls::accept::Meta` is stored in the request's
            // extensions so that it can be used by the `addr_router`.
            let server_stack = svc::stack(svc::Shared::new(admission_control))
                .push(http::insert::layer(move || {
                    DispatchDeadline::after(buffer.dispatch_timeout)
                }))
                .push(http::insert::target::layer())
                .push_per_make(metrics.http_errors)
                .push_per_make(errors::layer())
                .push(trace::layer(
                    |src: &tls::accept::Meta| info_span!("source", target.addr = %src.addrs.target_addr()),
                ))
                .push_per_make(metrics.stack.layer(stack_labels("source")))
>>>>>>> f44d2734
                .push(trace_context::layer(span_sink.map(|span_sink| {
                    SpanConverter::server(span_sink, trace_labels())
                })))
                // Tracks proxy handletime.
                .push(metrics.http_handle_time.layer());

            let http_server = http_logical_router
                .check_service::<Logical<HttpEndpoint>>()
                .push_make_ready()
                .push_timeout(service_acquisition_timeout)
                .push(router::Layer::new(LogicalPerRequest::from))
                // Used by tap.
                .push_http_insert_target()
                .push_per_service(http_admit_request)
                .push_per_service(metrics.stack.new_layer(stack_labels("source")))
                .push_trace(
                    |src: &tls::accept::Meta| {
                        info_span!("source", target.addr = %src.addrs.target_addr())
                    },
                )
                .check_new_service::<tls::accept::Meta>();

            let tcp_server = Server::new(
                TransportLabels,
                metrics.transport,
                tcp_forward.into_inner(),
                http_server.into_inner(),
                h2_settings,
                drain.clone(),
                disable_protocol_detection_for_ports.clone(),
            );

            // The local application does not establish mTLS with the proxy.
            let no_tls: tls::Conditional<identity::Local> =
                Conditional::None(tls::ReasonForNoPeerName::Loopback.into());
            let accept = tls::AcceptTls::new(no_tls, tcp_server)
                .with_skip_ports(disable_protocol_detection_for_ports);

            serve::serve(listen, accept, drain)
        }));

        Ok(Outbound { listen_addr, serve })
    }
}

fn stack_labels(name: &'static str) -> metric_labels::StackLabels {
    metric_labels::StackLabels::outbound(name)
}

#[derive(Copy, Clone, Debug)]
struct TransportLabels;

impl transport::metrics::TransportLabels<Target<HttpEndpoint>> for TransportLabels {
    type Labels = transport::labels::Key;

    fn transport_labels(&self, endpoint: &Target<HttpEndpoint>) -> Self::Labels {
        transport::labels::Key::connect("outbound", endpoint.inner.identity.as_ref())
    }
}

impl transport::metrics::TransportLabels<TcpEndpoint> for TransportLabels {
    type Labels = transport::labels::Key;

    fn transport_labels(&self, endpoint: &TcpEndpoint) -> Self::Labels {
        transport::labels::Key::connect("outbound", endpoint.identity.as_ref())
    }
}

impl transport::metrics::TransportLabels<proxy::server::Protocol> for TransportLabels {
    type Labels = transport::labels::Key;

    fn transport_labels(&self, proto: &proxy::server::Protocol) -> Self::Labels {
        transport::labels::Key::accept("outbound", proto.tls.peer_identity.as_ref())
    }
}

pub fn trace_labels() -> HashMap<String, String> {
    let mut l = HashMap::new();
    l.insert("direction".to_string(), "outbound".to_string());
    l
}

<<<<<<< HEAD
#[derive(Clone, Debug)]
enum DiscoveryError {
    DiscoveryRejected,
    Inner(String),
}

impl std::fmt::Display for DiscoveryError {
    fn fmt(&self, f: &mut std::fmt::Formatter<'_>) -> std::fmt::Result {
        match self {
            DiscoveryError::DiscoveryRejected => write!(f, "discovery rejected"),
            DiscoveryError::Inner(e) => e.fmt(f),
        }
    }
}

impl std::error::Error for DiscoveryError {}

impl From<Error> for DiscoveryError {
    fn from(orig: Error) -> Self {
        if let Some(inner) = orig.downcast_ref::<DiscoveryError>() {
            return inner.clone();
        }

        if orig.is::<DiscoveryRejected>() || orig.is::<profiles::InvalidProfileAddr>() {
            return DiscoveryError::DiscoveryRejected;
        }

        DiscoveryError::Inner(orig.to_string())
    }
}

fn is_discovery_rejected(err: &Error) -> bool {
    tracing::trace!(?err, "is_discovery_rejected");

    if let Some(lock) = err.downcast_ref::<svc::lock::error::ServiceError>() {
        return is_discovery_rejected(lock.inner());
    }

    err.is::<DiscoveryRejected>() || err.is::<profiles::InvalidProfileAddr>()
=======
fn stack_labels(name: &'static str) -> metric_labels::StackLabels {
    metric_labels::StackLabels::outbound(name)
>>>>>>> f44d2734
}<|MERGE_RESOLUTION|>--- conflicted
+++ resolved
@@ -13,14 +13,7 @@
 use linkerd2_app_core::{
     classify,
     config::{ProxyConfig, ServerConfig},
-<<<<<<< HEAD
     dns, drain, dst, errors, metric_labels,
-=======
-    dns, drain,
-    dst::DstAddr,
-    errors, http_request_authority_addr, http_request_host_addr,
-    http_request_l5d_override_dst_addr, http_request_orig_dst_addr, metric_labels,
->>>>>>> f44d2734
     opencensus::proto::trace::v1 as oc,
     profiles,
     proxy::{
@@ -205,24 +198,18 @@
             let http_balancer = http_endpoint
                 .clone()
                 .check_make_service::<Target<HttpEndpoint>, http::Request<http::boxed::Payload>>()
-                .push(
-                    metrics
-                        .stack
-                        .new_layer(stack_labels("balance.endpoint.make")),
-                )
-                .push_per_service(metrics.stack.new_layer(stack_labels("balance.endpoint")))
+                .push_per_service(metrics.stack.layer(stack_labels("balance.endpoint")))
                 .push_per_service(http::box_request::Layer::new())
                 .push_spawn_ready()
                 .check_service::<Target<HttpEndpoint>>()
                 .push(discover)
                 .push_per_service(http::balance::layer(EWMA_DEFAULT_RTT, EWMA_DECAY))
-                .push(metrics.stack.new_layer(stack_labels("balance.make")))
                 .push_pending()
                 // Shares the balancer, ensuring discovery errors are propagated.
                 .push_per_service(
                     svc::layers()
                         .push_lock()
-                        .push(metrics.stack.new_layer(stack_labels("balance"))),
+                        .push(metrics.stack.layer(stack_labels("balance"))),
                 )
                 .push_trace(|c: &Concrete<http::Settings>| info_span!("balance", addr = %c.addr));
             let http_balancer_cache = info_span!("balance")
@@ -238,7 +225,7 @@
                 .push_per_service(http::box_request::Layer::new())
                 .push_pending()
                 .push_per_service(svc::layers().push_lock())
-                .push_per_service(metrics.stack.new_layer(stack_labels("forward.endpoint")))
+                .push_per_service(metrics.stack.layer(stack_labels("forward.endpoint")))
                 .push_trace(|endpoint: &Target<HttpEndpoint>| {
                     info_span!("forward", peer.addr = %endpoint.addr, peer.id = ?endpoint.inner.identity)
                 });
@@ -279,50 +266,7 @@
                 // Sets the per-route response classifier as a request
                 // extension.
                 .push(classify::Layer::new())
-<<<<<<< HEAD
                 .check_new_clone_service::<dst::Route>();
-=======
-                .push_buffer_pending(buffer.max_in_flight, DispatchDeadline::extract);
-
-            // Routes requests to their original destination endpoints. Used as
-            // a fallback when service discovery has no endpoints for a destination.
-            //
-            // If the `l5d-require-id` header is present, then that identity is
-            // used as the server name when connecting to the endpoint.
-            let orig_dst_router_layer = svc::layers()
-                .push_per_make(metrics.stack.layer(stack_labels("fallback.endpoint")))
-                .push_buffer_pending(buffer.max_in_flight, DispatchDeadline::extract)
-                .push(router::Layer::new(
-                    router::Config::new(router_capacity, router_max_idle_age),
-                    Endpoint::from_request,
-                ));
-
-            // Resolves the target via the control plane and balances requests
-            // over all endpoints returned from the destination service.
-            const DISCOVER_UPDATE_BUFFER_CAPACITY: usize = 10;
-            let balancer_layer = svc::layers()
-                .push_per_make(metrics.stack.layer(stack_labels("balance.endpoint")))
-                .push_spawn_ready()
-                .push(discover::Layer::new(
-                    DISCOVER_UPDATE_BUFFER_CAPACITY,
-                    router_max_idle_age,
-                    map_endpoint::Resolve::new(endpoint::FromMetadata, resolve.clone()),
-                ))
-                .push(http::balance::layer(EWMA_DEFAULT_RTT, EWMA_DECAY));
-
-            // If the balancer fails to be created, i.e., because it is unresolvable,
-            // fall back to using a router that dispatches request to the
-            // application-selected original destination.
-            let distributor = endpoint_stack
-                .serves::<Endpoint>()
-                .push(fallback::layer(
-                    balancer_layer.boxed(),
-                    orig_dst_router_layer.boxed(),
-                ))
-                .push(trace::layer(
-                    |dst: &DstAddr| info_span!("concrete", dst.concrete = %dst.dst_concrete()),
-                ));
->>>>>>> f44d2734
 
             // Routes `Logical` targets to a cached `Profile` stack, i.e. so
             // that profile resolutions are shared even as the type of request
@@ -338,7 +282,6 @@
                     profiles_client,
                     http_profile_route_proxy.into_inner(),
                 ))
-<<<<<<< HEAD
                 .check_make_service::<Profile, Concrete<HttpEndpoint>>()
                 // Use the `Logical` target as a `Concrete` target. It may be
                 // overridden by the profile layer.
@@ -346,23 +289,13 @@
                     |inner: Logical<HttpEndpoint>| Concrete {
                         addr: inner.addr.clone(),
                         inner,
-=======
-                .push_per_make(metrics.stack.layer(stack_labels("logical.dst")))
-                .push_buffer_pending(buffer.max_in_flight, DispatchDeadline::extract)
-                .push(router::Layer::new(
-                    router::Config::new(router_capacity, router_max_idle_age),
-                    |req: &http::Request<_>| {
-                        req.extensions().get::<Addr>().cloned().map(|addr| {
-                            DstAddr::outbound(addr, http::settings::Settings::from_request(req))
-                        })
->>>>>>> f44d2734
                     },
                 ))
                 .push_pending()
                 .push_per_service(
                     svc::layers()
                         .push_lock()
-                        .push(metrics.stack.new_layer(stack_labels("profile"))),
+                        .push(metrics.stack.layer(stack_labels("profile"))),
                 )
                 .push_trace(|_: &Profile| info_span!("profile"));
 
@@ -375,14 +308,13 @@
 
             // Caches DNS refinements from relative names to canonical names.
             //
-<<<<<<< HEAD
             // For example, a client may send requests to `foo` or `foo.ns`; and
             // the canonical form of these names is `foo.ns.svc.cluster.local
             let dns_refine = svc::stack(dns_resolver.into_make_refine())
                 .push_per_service(
                     svc::layers()
                         .push_lock()
-                        .push(metrics.stack.new_layer(stack_labels("canonicalize"))),
+                        .push(metrics.stack.layer(stack_labels("canonicalize"))),
                 )
                 .push_trace(|name: &dns::Name| info_span!("canonicalize", %name));
             let dns_refine_cache = info_span!("canonicalize")
@@ -446,54 +378,6 @@
                 .push(metrics.http_errors)
                 .push(errors::layer())
                 // Initiates OpenCensus tracing.
-=======
-            // 5. Finally, if the tls::accept::Meta had an SO_ORIGINAL_DST, this TCP
-            // address is used.
-            let addr_router = addr_stack
-                .push(http::strip_header::request::layer(L5D_CLIENT_ID))
-                .push(http::strip_header::request::layer(DST_OVERRIDE_HEADER))
-                .push(http::insert::target::layer())
-                .push(trace::layer(|addr: &Addr| info_span!("addr", %addr)))
-                .push_per_make(metrics.stack.layer(stack_labels("addr")))
-                .push_buffer_pending(buffer.max_in_flight, DispatchDeadline::extract)
-                .push(router::Layer::new(
-                    router::Config::new(router_capacity, router_max_idle_age),
-                    |req: &http::Request<_>| {
-                        http_request_l5d_override_dst_addr(req)
-                            .map(|override_addr| {
-                                debug!("using dst-override");
-                                override_addr
-                            })
-                            .or_else(|_| http_request_authority_addr(req))
-                            .or_else(|_| http_request_host_addr(req))
-                            .or_else(|_| http_request_orig_dst_addr(req))
-                            .ok()
-                    },
-                ))
-                .into_inner()
-                .spawn();
-
-            // Share a single semaphore across all requests to signal when
-            // the proxy is overloaded.
-            let admission_control = svc::stack(addr_router)
-                .push_concurrency_limit(buffer.max_in_flight)
-                .push_load_shed();
-
-            // Instantiates an HTTP service for each `tls::accept::Meta` using the
-            // shared `addr_router`. The `tls::accept::Meta` is stored in the request's
-            // extensions so that it can be used by the `addr_router`.
-            let server_stack = svc::stack(svc::Shared::new(admission_control))
-                .push(http::insert::layer(move || {
-                    DispatchDeadline::after(buffer.dispatch_timeout)
-                }))
-                .push(http::insert::target::layer())
-                .push_per_make(metrics.http_errors)
-                .push_per_make(errors::layer())
-                .push(trace::layer(
-                    |src: &tls::accept::Meta| info_span!("source", target.addr = %src.addrs.target_addr()),
-                ))
-                .push_per_make(metrics.stack.layer(stack_labels("source")))
->>>>>>> f44d2734
                 .push(trace_context::layer(span_sink.map(|span_sink| {
                     SpanConverter::server(span_sink, trace_labels())
                 })))
@@ -508,7 +392,7 @@
                 // Used by tap.
                 .push_http_insert_target()
                 .push_per_service(http_admit_request)
-                .push_per_service(metrics.stack.new_layer(stack_labels("source")))
+                .push_per_service(metrics.stack.layer(stack_labels("source")))
                 .push_trace(
                     |src: &tls::accept::Meta| {
                         info_span!("source", target.addr = %src.addrs.target_addr())
@@ -576,7 +460,6 @@
     l
 }
 
-<<<<<<< HEAD
 #[derive(Clone, Debug)]
 enum DiscoveryError {
     DiscoveryRejected,
@@ -616,8 +499,4 @@
     }
 
     err.is::<DiscoveryRejected>() || err.is::<profiles::InvalidProfileAddr>()
-=======
-fn stack_labels(name: &'static str) -> metric_labels::StackLabels {
-    metric_labels::StackLabels::outbound(name)
->>>>>>> f44d2734
 }