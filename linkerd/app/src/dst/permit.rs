--- conflicted
+++ resolved
@@ -26,21 +26,12 @@
 
 impl<T> request_filter::RequestFilter<T> for PermitConfiguredDsts
 where
-<<<<<<< HEAD
-    E: Into<Error> + From<Addr>,
-=======
->>>>>>> 7831e06f
     for<'t> &'t T: Into<Addr>,
 {
     type Error = Error;
 
     fn filter(&self, t: T) -> Result<T, Self::Error> {
-<<<<<<< HEAD
-        let addr = (&t).into();
-        let permitted = match addr {
-=======
         let permitted = match (&t).into() {
->>>>>>> 7831e06f
             Addr::Name(ref name) => self
                 .name_suffixes
                 .iter()
@@ -55,11 +46,7 @@
         if permitted {
             Ok(t)
         } else {
-<<<<<<< HEAD
-            Err(E::from(addr))
-=======
             Err(Rejected(()).into())
->>>>>>> 7831e06f
         }
     }
 }