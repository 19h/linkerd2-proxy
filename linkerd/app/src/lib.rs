//! Configures and executes the proxy

#![deny(warnings, rust_2018_idioms)]

pub mod admin;
pub mod dst;
pub mod env;
pub mod identity;
pub mod metrics;
pub mod oc_collector;
pub mod tap;

use self::metrics::Metrics;
use futures::{future, Async, Future};
pub use linkerd2_app_core::{self as core, trace};
use linkerd2_app_core::{
    config::ControlAddr,
    dns, drain,
    svc::{self, NewService},
    transport::{OrigDstAddr, SysOrigDstAddr},
    Error,
};
use linkerd2_app_inbound as inbound;
use linkerd2_app_outbound as outbound;
use std::net::SocketAddr;
use tracing::{debug, error, info, info_span};
use tracing_futures::Instrument;

/// Spawns a sidecar proxy.
///
/// The proxy binds two listeners:
///
/// - a private socket (TCP or UNIX) for outbound requests to other instances;
/// - and a public socket (TCP and optionally TLS) for inbound requests from other
///   instances.
///
/// The public listener forwards requests to a local socket (TCP or UNIX).
///
/// The private listener routes requests to service-discovery-aware load-balancer.
///
#[derive(Clone, Debug)]
pub struct Config<A: OrigDstAddr = SysOrigDstAddr> {
    pub outbound: outbound::Config<A>,
    pub inbound: inbound::Config<A>,

    pub dns: dns::Config,
    pub identity: identity::Config,
    pub dst: dst::Config,
    pub admin: admin::Config,
    pub tap: tap::Config,
    pub oc_collector: oc_collector::Config,
}

pub struct App {
    admin: admin::Admin,
    dns: dns::Task,
    drain: drain::Signal,
    dst: ControlAddr,
    identity: identity::Identity,
    inbound: inbound::Inbound,
    oc_collector: oc_collector::OcCollector,
    outbound: outbound::Outbound,
    tap: tap::Tap,
}

impl Config<SysOrigDstAddr> {
    pub fn try_from_env() -> Result<Self, env::EnvError> {
        env::Env.try_config()
    }
}

impl<A: OrigDstAddr + Send + 'static> Config<A> {
    pub fn with_orig_dst_addr<B: OrigDstAddr + Send + Sync + 'static>(
        self,
        orig_dst: B,
    ) -> Config<B> {
        Config {
            outbound: self.outbound.with_orig_dst_addr(orig_dst.clone()),
            inbound: self.inbound.with_orig_dst_addr(orig_dst),
            dns: self.dns,
            identity: self.identity,
            dst: self.dst,
            admin: self.admin,
            tap: self.tap,
            oc_collector: self.oc_collector,
        }
    }

    /// Build an application.
    ///
    /// It is currently required that this be run on a Tokio runtime, since some
    /// services are created eagerly and must spawn tasks to do so.
    pub fn build(self, log_level: trace::LevelHandle) -> Result<App, Error> {
        let Config {
            admin,
            dns,
            dst,
            identity,
            inbound,
            oc_collector,
            outbound,
            tap,
        } = self;
        debug!("building app");
        let (metrics, report) = Metrics::new(admin.metrics_retain_idle);

        let dns = info_span!("dns").in_scope(|| dns.build())?;

        let identity = info_span!("identity")
            .in_scope(|| identity.build(dns.resolver.clone(), metrics.control.clone()))?;

        let (drain_tx, drain_rx) = drain::channel();

        let tap = info_span!("tap").in_scope(|| tap.build(identity.local(), drain_rx.clone()))?;

        let dst = {
<<<<<<< HEAD
            use linkerd2_app_core::{classify, control, proxy::grpc, reconnect, transport::tls};
=======
            use linkerd2_app_core::{
                classify, control,
                proxy::grpc,
                reconnect,
                svc::{self, NewService},
                transport::tls,
            };
>>>>>>> 100291d6

            let metrics = metrics.control.clone();
            let dns = dns.resolver.clone();
            info_span!("dst").in_scope(|| {
                // XXX This is unfortunate. But we don't daemonize the service into a
<<<<<<< HEAD
                // task in the build, so we'd have to name it. And that's not
                // happening today. Really, we should daemonize the whole client
                // into a task so consumers can be ignorant. This woudld also
                // probably enable the use of a lock.
=======
                // task in the build, so we'd have to name the motherfucker. And that's
                // not happening today. Really, we should daemonize the whole client
                // into a task so consumers can be ignorant.
>>>>>>> 100291d6
                let svc = svc::connect(dst.control.connect.keepalive)
                    .push(tls::ConnectLayer::new(identity.local()))
                    .push_timeout(dst.control.connect.timeout)
                    .push(control::client::layer())
                    .push(control::resolve::layer(dns))
                    .push(reconnect::layer({
                        let backoff = dst.control.connect.backoff;
                        move |_| Ok(backoff.stream())
                    }))
                    .push(metrics.into_layer::<classify::Response>())
                    .push(control::add_origin::Layer::new())
                    .into_new_service()
                    .push_on_response(
                        svc::layers()
                            .push(grpc::req_body_as_payload::layer())
                            // This stack isn't currently Sync; so a Buffer
                            // needs to be used instead of a Lock.
                            // TODO .push(svc::lock::Layer::default())
                            .push_buffer(dst.control.buffer_capacity),
                    )
                    .new_service(dst.control.addr.clone());
                dst.build(svc)
            })
        }?;

        let oc_collector = {
            let identity = identity.local();
            let dns = dns.resolver.clone();
            let metrics = metrics.opencensus;
            info_span!("opencensus").in_scope(|| oc_collector.build(identity, dns, metrics))
        }?;

        let admin = {
            let identity = identity.local();
            let drain = drain_rx.clone();
            info_span!("admin").in_scope(move || admin.build(identity, report, log_level, drain))?
        };

        let dst_addr = dst.addr.clone();
        let inbound = {
            let inbound = inbound;
            let identity = identity.local();
            let profiles = dst.profiles.clone();
            let tap = tap.layer();
            let metrics = metrics.inbound;
            let oc = oc_collector.span_sink();
            let drain = drain_rx.clone();
            info_span!("inbound")
                .in_scope(move || inbound.build(identity, profiles, tap, metrics, oc, drain))?
        };
        let outbound = {
            let identity = identity.local();
            let dns = dns.resolver;
            let tap = tap.layer();
            let metrics = metrics.outbound;
            let oc = oc_collector.span_sink();
            info_span!("outbound").in_scope(move || {
                outbound.build(
                    identity,
                    dst.resolve,
                    dns,
                    dst.profiles,
                    tap,
                    metrics,
                    oc,
                    drain_rx,
                )
            })?
        };

        Ok(App {
            admin,
            dns: dns.task,
            dst: dst_addr,
            drain: drain_tx,
            identity,
            inbound,
            oc_collector,
            outbound,
            tap,
        })
    }
}

impl App {
    pub fn admin_addr(&self) -> SocketAddr {
        self.admin.listen_addr
    }

    pub fn inbound_addr(&self) -> SocketAddr {
        self.inbound.listen_addr
    }

    pub fn outbound_addr(&self) -> SocketAddr {
        self.outbound.listen_addr
    }

    pub fn tap_addr(&self) -> Option<SocketAddr> {
        match self.tap {
            tap::Tap::Disabled { .. } => None,
            tap::Tap::Enabled { listen_addr, .. } => Some(listen_addr),
        }
    }

    pub fn dst_addr(&self) -> &ControlAddr {
        &self.dst
    }

    pub fn local_identity(&self) -> Option<&identity::Local> {
        match self.identity {
            identity::Identity::Disabled => None,
            identity::Identity::Enabled { ref local, .. } => Some(local),
        }
    }

    pub fn identity_addr(&self) -> Option<&ControlAddr> {
        match self.identity {
            identity::Identity::Disabled => None,
            identity::Identity::Enabled { ref addr, .. } => Some(addr),
        }
    }

    pub fn opencensus_addr(&self) -> Option<&ControlAddr> {
        match self.oc_collector {
            oc_collector::OcCollector::Disabled { .. } => None,
            oc_collector::OcCollector::Enabled { ref addr, .. } => Some(addr),
        }
    }

    pub fn spawn(self) -> drain::Signal {
        let App {
            admin,
            dns,
            drain,
            identity,
            inbound,
            oc_collector,
            outbound,
            tap,
            ..
        } = self;

        // Run a daemon thread for all administative tasks.
        //
        // The main reactor holds `admin_shutdown_tx` until the reactor drops
        // the task. This causes the daemon reactor to stop.
        let (admin_shutdown_tx, admin_shutdown_rx) = tokio::sync::oneshot::channel::<()>();
        debug!("spawning daemon thread");
        tokio::spawn(future::poll_fn(|| Ok(Async::NotReady)).map(|()| drop(admin_shutdown_tx)));
        std::thread::Builder::new()
            .name("admin".into())
            .spawn(move || {
                tokio::runtime::current_thread::Runtime::new()
                    .expect("admin runtime")
                    .block_on(
                        future::lazy(move || {
                            debug!("running admin thread");
                            tokio::spawn(dns);

                            // Start the admin server to serve the readiness endpoint.
                            tokio::spawn(
                                admin
                                    .serve
                                    .map_err(|e| panic!("admin server died: {}", e))
                                    .instrument(
                                        info_span!("admin", listen.addr = %admin.listen_addr),
                                    ),
                            );

                            // Kick off the identity so that the process can become ready.
                            if let identity::Identity::Enabled { local, task, .. } = identity {
                                tokio::spawn(
                                    task.map_err(|e| {
                                        panic!("identity task failed: {}", e);
                                    })
                                    .instrument(info_span!("identity")),
                                );

                                let latch = admin.latch;
                                tokio::spawn(
                                    local
                                        .await_crt()
                                        .map(move |id| {
                                            latch.release();
                                            info!("Certified identity: {}", id.name().as_ref());
                                        })
                                        .map_err(|_| {
                                            // The daemon task was lost?!
                                            panic!("Failed to certify identity!");
                                        })
                                        .instrument(info_span!("identity")),
                                );
                            } else {
                                admin.latch.release()
                            }

                            if let tap::Tap::Enabled { daemon, serve, .. } = tap {
                                tokio::spawn(
                                    daemon
                                        .map_err(|never| match never {})
                                        .instrument(info_span!("tap")),
                                );
                                tokio::spawn(
                                    serve
                                        .map_err(|error| error!(%error, "server died"))
                                        .instrument(info_span!("tap")),
                                );
                            }

                            if let oc_collector::OcCollector::Enabled { task, .. } = oc_collector {
                                tokio::spawn(
                                    task.map_err(|error| error!(%error, "client died"))
                                        .instrument(info_span!("opencensus")),
                                );
                            }

                            admin_shutdown_rx.map_err(|_| ())
                        })
                        .instrument(info_span!("daemon")),
                    )
                    .ok()
            })
            .expect("admin");

        tokio::spawn(
            outbound
                .serve
                .map_err(|e| panic!("outbound died: {}", e))
                .instrument(info_span!("outbound")),
        );
        tokio::spawn(
            inbound
                .serve
                .map_err(|e| panic!("inbound died: {}", e))
                .instrument(info_span!("inbound")),
        );

        drain
    }
}<|MERGE_RESOLUTION|>--- conflicted
+++ resolved
@@ -114,32 +114,16 @@
         let tap = info_span!("tap").in_scope(|| tap.build(identity.local(), drain_rx.clone()))?;
 
         let dst = {
-<<<<<<< HEAD
             use linkerd2_app_core::{classify, control, proxy::grpc, reconnect, transport::tls};
-=======
-            use linkerd2_app_core::{
-                classify, control,
-                proxy::grpc,
-                reconnect,
-                svc::{self, NewService},
-                transport::tls,
-            };
->>>>>>> 100291d6
 
             let metrics = metrics.control.clone();
             let dns = dns.resolver.clone();
             info_span!("dst").in_scope(|| {
                 // XXX This is unfortunate. But we don't daemonize the service into a
-<<<<<<< HEAD
                 // task in the build, so we'd have to name it. And that's not
                 // happening today. Really, we should daemonize the whole client
-                // into a task so consumers can be ignorant. This woudld also
+                // into a task so consumers can be ignorant. This would also
                 // probably enable the use of a lock.
-=======
-                // task in the build, so we'd have to name the motherfucker. And that's
-                // not happening today. Really, we should daemonize the whole client
-                // into a task so consumers can be ignorant.
->>>>>>> 100291d6
                 let svc = svc::connect(dst.control.connect.keepalive)
                     .push(tls::ConnectLayer::new(identity.local()))
                     .push_timeout(dst.control.connect.timeout)
@@ -155,9 +139,6 @@
                     .push_on_response(
                         svc::layers()
                             .push(grpc::req_body_as_payload::layer())
-                            // This stack isn't currently Sync; so a Buffer
-                            // needs to be used instead of a Lock.
-                            // TODO .push(svc::lock::Layer::default())
                             .push_buffer(dst.control.buffer_capacity),
                     )
                     .new_service(dst.control.addr.clone());
