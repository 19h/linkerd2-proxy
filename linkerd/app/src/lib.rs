--- conflicted
+++ resolved
@@ -114,34 +114,17 @@
         let tap = info_span!("tap").in_scope(|| tap.build(identity.local(), drain_rx.clone()))?;
 
         let dst = {
-            use linkerd2_app_core::{
-                classify, control,
-                proxy::grpc,
-                reconnect,
-<<<<<<< HEAD
-                transport::{connect, tls},
-=======
-                svc::{self, NewService},
-                transport::tls,
->>>>>>> 9f38bde6
-            };
+            use linkerd2_app_core::{classify, control, proxy::grpc, reconnect, transport::tls};
 
             let metrics = metrics.control.clone();
             let dns = dns.resolver.clone();
             info_span!("dst").in_scope(|| {
                 // XXX This is unfortunate. But we don't daemonize the service into a
-<<<<<<< HEAD
                 // task in the build, so we'd have to name it. And that's not
                 // happening today. Really, we should daemonize the whole client
                 // into a task so consumers can be ignorant. This woudld also
                 // probably enable the use of a lock.
-                let svc = svc::stack(connect::Connect::new(dst.control.connect.keepalive))
-=======
-                // task in the build, so we'd have to name the motherfucker. And that's
-                // not happening today. Really, we should daemonize the whole client
-                // into a task so consumers can be ignorant.
                 let svc = svc::connect(dst.control.connect.keepalive)
->>>>>>> 9f38bde6
                     .push(tls::ConnectLayer::new(identity.local()))
                     .push_timeout(dst.control.connect.timeout)
                     .push(control::client::layer())
