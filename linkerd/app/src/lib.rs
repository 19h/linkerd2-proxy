--- conflicted
+++ resolved
@@ -208,13 +208,10 @@
                 );
             }
             drop(_outbound);
-<<<<<<< HEAD
-=======
 
             let span = info_span!("inbound");
             let _inbound = span.enter();
             info!(listen.addr = %inbound_addr);
->>>>>>> 2b7a7a99
 
             let span = info_span!("inbound");
             let _inbound = span.enter();
@@ -234,14 +231,8 @@
                         inbound_addr,
                         local_identity,
                         connect,
-<<<<<<< HEAD
                         http_gateway,
                         None as Option<svc::Fail<(), String>>, // TODO tcp gateway
-=======
-                        svc::stack(http_gateway)
-                            .push_on_response(http::BoxRequest::layer())
-                            .into_inner(),
->>>>>>> 2b7a7a99
                         dst.profiles,
                         tap_registry,
                         inbound_metrics,
