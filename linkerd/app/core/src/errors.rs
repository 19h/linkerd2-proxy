<<<<<<< HEAD
use crate::proxy::identity;
=======
use crate::proxy::http::timeout::error as timeout;
use crate::proxy::{buffer, identity};
>>>>>>> b4b81ba1
use http::{header::HeaderValue, StatusCode};
use linkerd2_cache::error as cache;
use linkerd2_error::Error;
use linkerd2_error_metrics as metrics;
use linkerd2_error_respond as respond;
pub use linkerd2_error_respond::RespondLayer;
use linkerd2_lock as lock;
use linkerd2_proxy_http::HasH2Reason;
use tower::load_shed::error as shed;
use tower_grpc::{self as grpc, Code};
use tracing::debug;

pub fn layer<B: Default>() -> respond::RespondLayer<NewRespond<B>> {
    respond::RespondLayer::new(NewRespond(std::marker::PhantomData))
}

#[derive(Clone, Default)]
pub struct Metrics(metrics::Registry<Label>);

pub type MetricsLayer = metrics::RecordErrorLayer<LabelError, Label>;

/// Error metric labels.
#[derive(Copy, Clone, Debug)]
pub struct LabelError(super::metric_labels::Direction);

pub type Label = (super::metric_labels::Direction, Reason);

#[derive(Copy, Clone, Debug, PartialEq, Eq, Hash)]
pub enum Reason {
    CacheFull,
    DispatchTimeout,
    ResponseTimeout,
    IdentityRequired,
    LoadShed,
    Unexpected,
}

#[derive(Debug)]
pub struct NewRespond<B>(std::marker::PhantomData<fn() -> B>);

#[derive(Copy, Clone, Debug)]
pub enum Respond<B> {
    Http1(http::Version, std::marker::PhantomData<fn() -> B>),
    Http2 { is_grpc: bool },
}

impl<A, B: Default> respond::NewRespond<http::Request<A>> for NewRespond<B> {
    type Response = http::Response<B>;
    type Respond = Respond<B>;

    fn new_respond(&self, req: &http::Request<A>) -> Self::Respond {
        match req.version() {
            http::Version::HTTP_2 => {
                let is_grpc = req
                    .headers()
                    .get(http::header::CONTENT_TYPE)
                    .and_then(|v| v.to_str().ok().map(|s| s.starts_with("application/grpc")))
                    .unwrap_or(false);
                Respond::Http2 { is_grpc }
            }
            version => Respond::Http1(version, self.0),
        }
    }
}

impl<B> Clone for NewRespond<B> {
    fn clone(&self) -> Self {
        NewRespond(self.0)
    }
}

impl<B: Default> respond::Respond for Respond<B> {
    type Response = http::Response<B>;

    fn respond(&self, error: Error) -> Result<Self::Response, Error> {
        tracing::warn!("Failed to proxy request: {}", error);

        if let Respond::Http2 { is_grpc } = self {
            if let Some(reset) = error.h2_reason() {
                debug!(%reset, "Propagating HTTP2 reset");
                return Err(error);
            }

            if *is_grpc {
                let mut rsp = http::Response::builder()
                    .version(http::Version::HTTP_2)
                    .header(http::header::CONTENT_LENGTH, "0")
                    .body(B::default())
                    .expect("app::errors response is valid");
                let code = set_grpc_status(&error, rsp.headers_mut());
                debug!(?code, "Handling error with gRPC status");
                return Ok(rsp);
            }
        }

        let version = match self {
            Respond::Http1(ref version, _) => version.clone(),
            Respond::Http2 { .. } => http::Version::HTTP_2,
        };

        let status = http_status(&error);
        debug!(%status, ?version, "Handling error with HTTP response");
        Ok(http::Response::builder()
            .version(version)
            .status(status)
            .header(http::header::CONTENT_LENGTH, "0")
            .body(B::default())
            .expect("error response must be valid"))
    }
}

<<<<<<< HEAD
fn http_status(error: &Error) -> StatusCode {
    if error.is::<cache::NoCapacity>() {
=======
fn http_status(error: Error) -> StatusCode {
    if error.is::<timeout::ResponseTimeout>() {
        http::StatusCode::GATEWAY_TIMEOUT
    } else if error.is::<router::NoCapacity>() {
>>>>>>> b4b81ba1
        http::StatusCode::SERVICE_UNAVAILABLE
    } else if error.is::<shed::Overloaded>() {
        http::StatusCode::SERVICE_UNAVAILABLE
    } else if error.is::<tower::timeout::error::Elapsed>() {
        http::StatusCode::SERVICE_UNAVAILABLE
    } else if error.is::<IdentityRequired>() {
        http::StatusCode::FORBIDDEN
    } else if let Some(e) = error.downcast_ref::<lock::error::ServiceError>() {
        http_status(e.inner())
    } else {
        http::StatusCode::BAD_GATEWAY
    }
}

fn set_grpc_status(error: &Error, headers: &mut http::HeaderMap) {
    const GRPC_STATUS: &'static str = "grpc-status";
    const GRPC_MESSAGE: &'static str = "grpc-message";

<<<<<<< HEAD
    if error.is::<cache::NoCapacity>() {
        headers.insert(GRPC_STATUS, code_header(Code::Unavailable));
=======
    if error.is::<timeout::ResponseTimeout>() {
        let code = Code::DeadlineExceeded;
        headers.insert(GRPC_STATUS, code_header(code));
        headers.insert(GRPC_MESSAGE, HeaderValue::from_static("request timed out"));
        code
    } else if error.is::<router::NoCapacity>() {
        let code = Code::Unavailable;
        headers.insert(GRPC_STATUS, code_header(code));
>>>>>>> b4b81ba1
        headers.insert(
            GRPC_MESSAGE,
            HeaderValue::from_static("proxy router cache exhausted"),
        );
    } else if error.is::<shed::Overloaded>() {
        headers.insert(GRPC_STATUS, code_header(Code::Unavailable));
        headers.insert(
            GRPC_MESSAGE,
            HeaderValue::from_static("proxy max-concurrency exhausted"),
        );
    } else if error.is::<tower::timeout::error::Elapsed>() {
        headers.insert(GRPC_STATUS, code_header(Code::Unavailable));
        headers.insert(
            GRPC_MESSAGE,
            HeaderValue::from_static("proxy dispatch timed out"),
        );
    } else if error.is::<IdentityRequired>() {
        headers.insert(GRPC_STATUS, code_header(Code::FailedPrecondition));
        if let Ok(msg) = HeaderValue::from_str(&error.to_string()) {
            headers.insert(GRPC_MESSAGE, msg);
        }
    } else if let Some(e) = error.downcast_ref::<lock::error::ServiceError>() {
        set_grpc_status(e.inner(), headers)
    } else {
        headers.insert(GRPC_STATUS, code_header(Code::Internal));
        if let Ok(msg) = HeaderValue::from_str(&error.to_string()) {
            headers.insert(GRPC_MESSAGE, msg);
        }
    }
}

// Copied from tonic, where it's private.
fn code_header(code: grpc::Code) -> HeaderValue {
    match code {
        Code::Ok => HeaderValue::from_static("0"),
        Code::Cancelled => HeaderValue::from_static("1"),
        Code::Unknown => HeaderValue::from_static("2"),
        Code::InvalidArgument => HeaderValue::from_static("3"),
        Code::DeadlineExceeded => HeaderValue::from_static("4"),
        Code::NotFound => HeaderValue::from_static("5"),
        Code::AlreadyExists => HeaderValue::from_static("6"),
        Code::PermissionDenied => HeaderValue::from_static("7"),
        Code::ResourceExhausted => HeaderValue::from_static("8"),
        Code::FailedPrecondition => HeaderValue::from_static("9"),
        Code::Aborted => HeaderValue::from_static("10"),
        Code::OutOfRange => HeaderValue::from_static("11"),
        Code::Unimplemented => HeaderValue::from_static("12"),
        Code::Internal => HeaderValue::from_static("13"),
        Code::Unavailable => HeaderValue::from_static("14"),
        Code::DataLoss => HeaderValue::from_static("15"),
        Code::Unauthenticated => HeaderValue::from_static("16"),
        Code::__NonExhaustive => unreachable!("Code::__NonExhaustive"),
    }
}

#[derive(Debug)]
pub struct IdentityRequired {
    pub required: identity::Name,
    pub found: Option<identity::Name>,
}

impl std::fmt::Display for IdentityRequired {
    fn fmt(&self, f: &mut std::fmt::Formatter<'_>) -> std::fmt::Result {
        match self.found {
            Some(ref found) => write!(
                f,
                "request required the identity '{}' but '{}' found",
                self.required, found
            ),
            None => write!(
                f,
                "request required the identity '{}' but no identity found",
                self.required
            ),
        }
    }
}

impl std::error::Error for IdentityRequired {}

impl metrics::LabelError<Error> for LabelError {
    type Labels = Label;

    fn label_error(&self, err: &Error) -> Self::Labels {
<<<<<<< HEAD
        let reason = if err.is::<cache::NoCapacity>() {
=======
        let reason = if err.is::<timeout::ResponseTimeout>() {
            Reason::ResponseTimeout
        } else if err.is::<router::NoCapacity>() {
>>>>>>> b4b81ba1
            Reason::CacheFull
        } else if err.is::<shed::Overloaded>() {
            Reason::LoadShed
        } else if err.is::<tower::timeout::error::Elapsed>() {
            Reason::DispatchTimeout
        } else if err.is::<IdentityRequired>() {
            Reason::IdentityRequired
        } else {
            Reason::Unexpected
        };

        (self.0, reason)
    }
}

impl metrics::FmtLabels for Reason {
    fn fmt_labels(&self, f: &mut std::fmt::Formatter<'_>) -> std::fmt::Result {
        write!(
            f,
            "message=\"{}\"",
            match self {
                Reason::CacheFull => "cache full",
                Reason::LoadShed => "load shed",
                Reason::DispatchTimeout => "dispatch timeout",
                Reason::ResponseTimeout => "response timeout",
                Reason::IdentityRequired => "identity required",
                Reason::Unexpected => "unexpected",
            }
        )
    }
}

impl Metrics {
    pub fn inbound(&self) -> MetricsLayer {
        self.0
            .layer(LabelError(super::metric_labels::Direction::In))
    }

    pub fn outbound(&self) -> MetricsLayer {
        self.0
            .layer(LabelError(super::metric_labels::Direction::Out))
    }

    pub fn report(&self) -> metrics::Registry<Label> {
        self.0.clone()
    }
}<|MERGE_RESOLUTION|>--- conflicted
+++ resolved
@@ -1,9 +1,5 @@
-<<<<<<< HEAD
+use crate::proxy::http::timeout::error as timeout;
 use crate::proxy::identity;
-=======
-use crate::proxy::http::timeout::error as timeout;
-use crate::proxy::{buffer, identity};
->>>>>>> b4b81ba1
 use http::{header::HeaderValue, StatusCode};
 use linkerd2_cache::error as cache;
 use linkerd2_error::Error;
@@ -115,15 +111,10 @@
     }
 }
 
-<<<<<<< HEAD
 fn http_status(error: &Error) -> StatusCode {
-    if error.is::<cache::NoCapacity>() {
-=======
-fn http_status(error: Error) -> StatusCode {
     if error.is::<timeout::ResponseTimeout>() {
         http::StatusCode::GATEWAY_TIMEOUT
-    } else if error.is::<router::NoCapacity>() {
->>>>>>> b4b81ba1
+    } else if error.is::<cache::NoCapacity>() {
         http::StatusCode::SERVICE_UNAVAILABLE
     } else if error.is::<shed::Overloaded>() {
         http::StatusCode::SERVICE_UNAVAILABLE
@@ -138,51 +129,55 @@
     }
 }
 
-fn set_grpc_status(error: &Error, headers: &mut http::HeaderMap) {
+fn set_grpc_status(error: &Error, headers: &mut http::HeaderMap) -> grpc::Code {
     const GRPC_STATUS: &'static str = "grpc-status";
     const GRPC_MESSAGE: &'static str = "grpc-message";
 
-<<<<<<< HEAD
-    if error.is::<cache::NoCapacity>() {
-        headers.insert(GRPC_STATUS, code_header(Code::Unavailable));
-=======
     if error.is::<timeout::ResponseTimeout>() {
         let code = Code::DeadlineExceeded;
         headers.insert(GRPC_STATUS, code_header(code));
         headers.insert(GRPC_MESSAGE, HeaderValue::from_static("request timed out"));
         code
-    } else if error.is::<router::NoCapacity>() {
+    } else if error.is::<cache::NoCapacity>() {
         let code = Code::Unavailable;
         headers.insert(GRPC_STATUS, code_header(code));
->>>>>>> b4b81ba1
         headers.insert(
             GRPC_MESSAGE,
             HeaderValue::from_static("proxy router cache exhausted"),
         );
+        code
     } else if error.is::<shed::Overloaded>() {
-        headers.insert(GRPC_STATUS, code_header(Code::Unavailable));
+        let code = Code::Unavailable;
+        headers.insert(GRPC_STATUS, code_header(code));
         headers.insert(
             GRPC_MESSAGE,
             HeaderValue::from_static("proxy max-concurrency exhausted"),
         );
+        code
     } else if error.is::<tower::timeout::error::Elapsed>() {
-        headers.insert(GRPC_STATUS, code_header(Code::Unavailable));
+        let code = Code::Unavailable;
+        headers.insert(GRPC_STATUS, code_header(code));
         headers.insert(
             GRPC_MESSAGE,
             HeaderValue::from_static("proxy dispatch timed out"),
         );
+        code
     } else if error.is::<IdentityRequired>() {
-        headers.insert(GRPC_STATUS, code_header(Code::FailedPrecondition));
+        let code = Code::FailedPrecondition;
+        headers.insert(GRPC_STATUS, code_header(code));
         if let Ok(msg) = HeaderValue::from_str(&error.to_string()) {
             headers.insert(GRPC_MESSAGE, msg);
         }
+        code
     } else if let Some(e) = error.downcast_ref::<lock::error::ServiceError>() {
         set_grpc_status(e.inner(), headers)
     } else {
-        headers.insert(GRPC_STATUS, code_header(Code::Internal));
+        let code = Code::Internal;
+        headers.insert(GRPC_STATUS, code_header(code));
         if let Ok(msg) = HeaderValue::from_str(&error.to_string()) {
             headers.insert(GRPC_MESSAGE, msg);
         }
+        code
     }
 }
 
@@ -239,13 +234,9 @@
     type Labels = Label;
 
     fn label_error(&self, err: &Error) -> Self::Labels {
-<<<<<<< HEAD
-        let reason = if err.is::<cache::NoCapacity>() {
-=======
         let reason = if err.is::<timeout::ResponseTimeout>() {
             Reason::ResponseTimeout
-        } else if err.is::<router::NoCapacity>() {
->>>>>>> b4b81ba1
+        } else if err.is::<cache::NoCapacity>() {
             Reason::CacheFull
         } else if err.is::<shed::Overloaded>() {
             Reason::LoadShed
