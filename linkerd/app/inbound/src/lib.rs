--- conflicted
+++ resolved
@@ -20,11 +20,7 @@
         self, detect,
         http::{self, normalize_uri, orig_proto, strip_header},
         identity,
-<<<<<<< HEAD
-        server::{DetectHttp, Server},
-=======
         server::{DetectHttp, ServeHttp},
->>>>>>> c77279d5
         tap, tcp,
     },
     reconnect, router, serve,
