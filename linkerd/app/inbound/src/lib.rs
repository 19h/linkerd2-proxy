//! Configures and runs the inbound proxy.
//!
//! The inbound proxy is responsible for terminating traffic from other network
//! endpoints inbound to the local application.

#![deny(warnings, rust_2018_idioms)]

use self::allow_discovery::AllowProfile;
pub use self::endpoint::{
    HttpEndpoint, ProfileTarget, RequestTarget, Target, TcpAccept, TcpEndpoint,
};
use self::prevent_loop::PreventLoop;
use self::require_identity_for_ports::RequireIdentityForPorts;
use linkerd2_app_core::{
    classify,
<<<<<<< HEAD
    config::{ConnectConfig, ProxyConfig},
=======
    config::{ConnectConfig, ProxyConfig, ServerConfig},
>>>>>>> 2b7a7a99
    drain, dst, errors, metrics, opaque_transport,
    opencensus::proto::trace::v1 as oc,
    profiles,
    proxy::{
        http::{self, orig_proto, strip_header},
        identity, tap, tcp,
    },
    reconnect,
    spans::SpanConverter,
    svc,
    transport::{self, io, listen, metrics::SensorIo, tls, NewDetectService},
    Error, NameAddr, NameMatch, TraceContext, DST_OVERRIDE_HEADER,
};
use std::{collections::HashMap, fmt::Debug, net::SocketAddr, time::Duration};
use tokio::sync::mpsc;
use tracing::debug_span;

mod allow_discovery;
pub mod endpoint;
mod prevent_loop;
mod require_identity_for_ports;

#[derive(Clone, Debug)]
pub struct Config {
    pub allow_discovery: NameMatch,
    pub proxy: ProxyConfig,
    pub require_identity_for_inbound_ports: RequireIdentityForPorts,
    pub disable_protocol_detection_for_ports: SkipByPort,
    pub profile_idle_timeout: Duration,
}

#[derive(Clone, Debug)]
pub struct SkipByPort(std::sync::Arc<indexmap::IndexSet<u16>>);

#[derive(Default)]
<<<<<<< HEAD
struct RefuseNonOpaque(());
=======
struct NonOpaqueRefused(());

type SensorIo<T> = io::SensorIo<T, transport::metrics::Sensor>;
>>>>>>> 2b7a7a99

// === impl Config ===

pub fn tcp_connect<T: Into<u16>>(
    config: &ConnectConfig,
) -> impl svc::Service<
    T,
    Response = impl io::AsyncRead + io::AsyncWrite + Send,
    Error = Error,
    Future = impl Send,
> + Clone {
    // Establishes connections to remote peers (for both TCP
    // forwarding and HTTP proxying).
    svc::stack(transport::ConnectTcp::new(config.keepalive))
        .push_map_target(|t: T| ([127, 0, 0, 1], t.into()))
        // Limits the time we wait for a connection to be established.
        .push_timeout(config.timeout)
        .into_inner()
}

#[allow(clippy::too_many_arguments)]
impl Config {
<<<<<<< HEAD
    pub fn build<I, P, C, H, HSvc, T, TSvc>(
=======
    pub fn build<I, C, L, LSvc, P>(
>>>>>>> 2b7a7a99
        self,
        listen_addr: SocketAddr,
        local_identity: tls::Conditional<identity::Local>,
        connect: C,
<<<<<<< HEAD
        http_gateway: H,
        tcp_gateway: Option<T>,
=======
        http_loopback: L,
>>>>>>> 2b7a7a99
        profiles_client: P,
        tap: tap::Registry,
        metrics: metrics::Proxy,
        span_sink: Option<mpsc::Sender<oc::Span>>,
        drain: drain::Watch,
    ) -> impl svc::NewService<
        listen::Addrs,
        Service = impl svc::Service<I, Response = (), Error = Error, Future = impl Send>,
    > + Clone
    where
        I: tls::accept::Detectable
            + io::AsyncRead
            + io::AsyncWrite
            + io::PeerAddr
            + Debug
            + Send
            + Unpin
            + 'static,
        C: svc::Service<TcpEndpoint> + Clone + Send + Sync + Unpin + 'static,
        C::Response: io::AsyncRead + io::AsyncWrite + Send + Unpin + 'static,
        C::Error: Into<Error>,
        C::Future: Send + Unpin,
<<<<<<< HEAD
        H: svc::NewService<Target, Service = HSvc> + Clone + Send + Sync + Unpin + 'static,
        HSvc: svc::Service<http::Request<http::BoxBody>, Response = http::Response<http::BoxBody>>
            + Send
            + Unpin
            + 'static,
        HSvc::Error: Into<Error>,
        HSvc::Future: Send,
        T: svc::NewService<(opaque_transport::Header, TcpAccept), Service = TSvc>
            + Clone
=======
        L: svc::NewService<Target, Service = LSvc> + Clone + Send + Sync + 'static,
        LSvc: svc::Service<http::Request<http::BoxBody>, Response = http::Response<http::BoxBody>>
>>>>>>> 2b7a7a99
            + Send
            + Sync
            + Unpin
            + 'static,
        TSvc: svc::Service<io::PrefixedIo<SensorIo<tls::accept::Io<I>>>, Response = ()>
            + Send
            + Unpin
            + 'static,
        TSvc::Error: Into<Error>,
        TSvc::Future: Send,
        P: profiles::GetProfile<NameAddr> + Clone + Send + Sync + 'static,
        P::Error: Send,
        P::Future: Send,
    {
        let prevent_loop = PreventLoop::from(listen_addr.port());
<<<<<<< HEAD

        // Forwards TCP streams that cannot be decoded as HTTP.
        let tcp_forward = svc::stack(connect.clone())
=======
        let http_router = self.build_http_router(
            connect.clone(),
            prevent_loop,
            http_loopback,
            profiles_client,
            tap,
            metrics.clone(),
            span_sink.clone(),
        );

        // Forwards TCP streams that cannot be decoded as HTTP.
        let tcp_forward = svc::stack(connect)
>>>>>>> 2b7a7a99
            .push(metrics.transport.layer_connect())
            .push_make_thunk()
            .push_on_response(
                svc::layers()
                    .push(tcp::Forward::layer())
                    .push(drain::Retain::layer(drain.clone())),
            )
            .instrument(|_: &_| debug_span!("tcp"))
            .into_inner();

        // Handle connections that target the inbound server port by (1)
        // detecting an opaque transort header or (2) routing HTTP requests
        // through the provided `http_loopback` service.
        let direct = {
            // Route non-opaque HTTP requests through the provided service.
            let http = svc::stack(http_gateway)
                .push(svc::NewRouter::layer(RequestTarget::from))
                .push_on_response(
                    svc::layers()
                        .push(svc::FailFast::layer(
                            "HTTP Direct",
                            self.proxy.dispatch_timeout,
                        ))
                        .push_spawn_buffer(self.proxy.buffer_capacity)
                        .push(metrics.stack.layer(stack_labels("http", "direct"))),
                )
                .push_cache(self.proxy.cache_max_idle_age)
                .push_on_response(
                    svc::layers()
                        .push(http::Retain::layer())
                        .push(http::BoxResponse::layer()),
                )
                .into_inner();

            // If there was an opaque transport header, use it to determine the
            // local endpoint and forward the connection.
            svc::stack(tcp_forward.clone())
                .push_map_target(|(h, _): (opaque_transport::Header, _)| TcpEndpoint::from(h))
                .push(svc::stack::NewOptional::layer(tcp_gateway))
                .push(svc::NewUnwrapOr::layer(
                    // If there's no opaque transport header, try to detect
                    // HTTP. If that can't be done, fail the connection as if it
                    // were refused.
                    svc::stack(self.http_server(http, &metrics, span_sink.clone(), drain.clone()))
                        .push(svc::NewUnwrapOr::layer(
                            svc::Fail::<_, RefuseNonOpaque>::default(),
                        ))
                        .push(NewDetectService::layer(
                            self.proxy.detect_protocol_timeout,
                            http::DetectHttp::default(),
                        ))
                        .into_inner(),
                ))
                .push(NewDetectService::layer(
                    self.proxy.detect_protocol_timeout,
                    opaque_transport::DetectHeader::default(),
                ))
                .into_inner()
        };

<<<<<<< HEAD
        let http = {
            let router =
                self.http_router(connect, profiles_client, tap, &metrics, span_sink.clone());
            self.http_server(router, &metrics, span_sink, drain)
        };

        svc::stack(http)
            .check_new::<(http::Version, TcpAccept)>()
            .push_cache(self.proxy.cache_max_idle_age)
            .push(svc::NewUnwrapOr::layer(
                svc::stack(tcp_forward.clone())
                    .push_map_target(TcpEndpoint::from)
                    .check_new::<TcpAccept>()
                    .into_inner(),
            ))
            .push(NewDetectService::layer(
                self.proxy.detect_protocol_timeout,
                http::DetectHttp::default(),
            ))
            // If the connection targets the inbound port, use the direct stack.
            .push_switch(prevent_loop, direct)
            .push_request_filter(self.require_identity_for_inbound_ports)
            .push(metrics.transport.layer_accept())
            .check_new::<TcpAccept>()
            .push_map_target(TcpAccept::from)
            .push(tls::NewDetectTls::layer(
                local_identity,
                self.proxy.detect_protocol_timeout,
            ))
            .push_switch(
                self.disable_protocol_detection_for_ports,
                svc::stack(tcp_forward)
                    .push_map_target(TcpEndpoint::from)
                    .push(metrics.transport.layer_accept())
                    .push_map_target(TcpAccept::from)
                    .into_inner(),
            )
            .into_inner()
    }

    fn http_router<T, C, P>(
        &self,
        connect: C,
=======
    pub fn build_http_router<C, P, L, LSvc>(
        &self,
        connect: C,
        prevent_loop: impl Into<PreventLoop>,
        loopback: L,
>>>>>>> 2b7a7a99
        profiles_client: P,
        tap: tap::Registry,
        metrics: &metrics::Proxy,
        span_sink: Option<mpsc::Sender<oc::Span>>,
    ) -> impl svc::NewService<
        T,
        Service = impl svc::Service<
            http::Request<http::BoxBody>,
            Response = http::Response<http::BoxBody>,
            Error = Error,
            Future = impl Send,
        > + Clone,
    > + Clone
    where
<<<<<<< HEAD
        RequestTarget: From<T>,
=======
>>>>>>> 2b7a7a99
        C: svc::Service<TcpEndpoint> + Clone + Send + Sync + Unpin + 'static,
        C::Response: io::AsyncRead + io::AsyncWrite + Send + Unpin + 'static,
        C::Error: Into<Error>,
        C::Future: Send + Unpin,
        P: profiles::GetProfile<NameAddr> + Clone + Send + Sync + 'static,
        P::Future: Send,
        P::Error: Send,
    {
<<<<<<< HEAD
=======
        let prevent_loop = prevent_loop.into();

>>>>>>> 2b7a7a99
        // Creates HTTP clients for each inbound port & HTTP settings.
        let endpoint = svc::stack(connect)
            .push(metrics.transport.layer_connect())
            .push_map_target(TcpEndpoint::from)
            .push(http::client::layer(
                self.proxy.connect.h1_settings,
                self.proxy.connect.h2_settings,
            ))
            .push(reconnect::layer({
                let backoff = self.proxy.connect.backoff;
                move |_| Ok(backoff.stream())
            }))
            .check_new_service::<HttpEndpoint, http::Request<_>>();

        let target = endpoint
            .push_map_target(HttpEndpoint::from)
            // Registers the stack to be tapped.
            .push(tap::NewTapHttp::layer(tap))
            // Records metrics for each `Target`.
            .push(metrics.http_endpoint.to_layer::<classify::Response, _>())
            .push_on_response(TraceContext::layer(
                span_sink.map(|span_sink| SpanConverter::client(span_sink, trace_labels())),
            ))
            .push_on_response(http::BoxResponse::layer())
            .check_new_service::<Target, http::Request<_>>();

        // Attempts to discover a service profile for each logical target (as
        // informed by the request's headers). The stack is cached until a
        // request has not been received for `cache_max_idle_age`.
        let profile = target
            .clone()
            .check_new_service::<Target, http::Request<http::BoxBody>>()
            .push_on_response(http::BoxRequest::layer())
            // The target stack doesn't use the profile resolution, so drop it.
            .push_map_target(endpoint::Target::from)
            .push(profiles::http::route_request::layer(
                svc::proxies()
                    // Sets the route as a request extension so that it can be used
                    // by tap.
                    .push_http_insert_target()
                    // Records per-route metrics.
                    .push(metrics.http_route.to_layer::<classify::Response, _>())
                    // Sets the per-route response classifier as a request
                    // extension.
                    .push(classify::NewClassify::layer())
                    .check_new_clone::<dst::Route>()
                    .push_map_target(endpoint::route)
                    .into_inner(),
            ))
            .push_map_target(endpoint::Logical::from)
            .push(profiles::discover::layer(
                profiles_client,
                AllowProfile(self.allow_discovery.clone()),
            ))
            .push_on_response(http::BoxResponse::layer())
            .instrument(|_: &Target| debug_span!("profile"))
            // Skip the profile stack if it takes too long to become ready.
            .push_when_unready(target.clone(), self.profile_idle_timeout)
            .check_new_service::<Target, http::Request<http::BoxBody>>();

        // If the traffic is targeted at the inbound port, send it through
        // the loopback service (i.e. as a gateway).
        svc::stack(profile)
            .check_new_service::<Target, http::Request<http::BoxBody>>()
            .push_on_response(
                svc::layers()
                    .push(svc::FailFast::layer("Logical", self.proxy.dispatch_timeout))
                    .push_spawn_buffer(self.proxy.buffer_capacity)
                    .push(metrics.stack.layer(stack_labels("http", "logical"))),
            )
            .push_cache(self.proxy.cache_max_idle_age)
            .push_on_response(
                svc::layers()
                    .push(http::Retain::layer())
                    .push(http::BoxResponse::layer()),
            )
            // Boxing is necessary purely to limit the link-time overhead of
            // having enormous types.
            .push(svc::BoxNewService::layer())
            .check_new_service::<Target, http::Request<http::BoxBody>>()
            // Removes the override header after it has been used to
            // determine a reuquest target.
            .push_on_response(strip_header::request::layer(DST_OVERRIDE_HEADER))
            // Routes each request to a target, obtains a service for that
            // target, and dispatches the request.
            .instrument_from_target()
            .push(svc::NewRouter::layer(RequestTarget::from))
            .into_inner()
    }

    fn http_server<T, I, H, HSvc>(
        &self,
        http: H,
        metrics: &metrics::Proxy,
        span_sink: Option<mpsc::Sender<oc::Span>>,
        drain: drain::Watch,
    ) -> impl svc::NewService<
        (http::Version, T),
        Service = impl svc::Service<I, Response = (), Error = Error, Future = impl Send> + Clone,
    > + Clone
    where
        T: Clone + Send + Sync + Unpin + 'static,
        for<'t> &'t T: Into<SocketAddr>,
        I: io::AsyncRead + io::AsyncWrite + io::PeerAddr + Send + Unpin + 'static,
        H: svc::NewService<T, Service = HSvc> + Clone + Send + 'static,
        HSvc: svc::Service<http::Request<http::BoxBody>, Response = http::Response<http::BoxBody>>
            + Clone
            + Send
            + Unpin
            + 'static,
        HSvc::Error: Into<Error>,
        HSvc::Future: Send,
    {
<<<<<<< HEAD
        svc::stack(http)
            .push_http_insert_target() // Used by tap.
=======
        let ProxyConfig {
            server: ServerConfig { h2_settings, .. },
            dispatch_timeout,
            max_in_flight_requests,
            detect_protocol_timeout,
            cache_max_idle_age,
            ..
        } = self.proxy.clone();

        // When HTTP detection fails, forward the connection to the application
        // as an opaque TCP stream.
        let tcp = svc::stack(tcp_forward.clone())
            .push_map_target(TcpEndpoint::from)
            .push_switch(
                prevent_loop.into(),
                // If the connection targets the inbound port, try to detect an
                // opaque transport header and rewrite the target port
                // accordingly. If there was no opaque transport header, fail
                // the connection with a ConnectionRefused error.
                svc::stack(tcp_forward)
                    .push_map_target(|(h, _): (opaque_transport::Header, _)| TcpEndpoint::from(h))
                    .push(svc::NewUnwrapOr::layer(
                        svc::Fail::<_, NonOpaqueRefused>::default(),
                    ))
                    .push(transport::NewDetectService::layer(
                        transport::detect::DetectTimeout::new(
                            self.proxy.detect_protocol_timeout,
                            opaque_transport::DetectHeader::default(),
                        ),
                    )),
            )
            .into_inner();

        svc::stack(http_router)
            // Removes the override header after it has been used to
            // determine a reuquest target.
            .push_on_response(strip_header::request::layer(DST_OVERRIDE_HEADER))
            // Routes each request to a target, obtains a service for that
            // target, and dispatches the request.
            .instrument_from_target()
            .push(svc::NewRouter::layer(RequestTarget::from))
            .check_new_service::<TcpAccept, http::Request<_>>()
            // Used by tap.
            .push_http_insert_target()
>>>>>>> 2b7a7a99
            .push_on_response(
                svc::layers()
                    // Downgrades the protocol if upgraded by an outbound proxy.
                    .push(orig_proto::Downgrade::layer())
                    // Limits the number of in-flight requests.
                    .push(svc::ConcurrencyLimit::layer(
                        self.proxy.max_in_flight_requests,
                    ))
                    // Eagerly fail requests when the proxy is out of capacity for a
                    // dispatch_timeout.
                    .push(svc::FailFast::layer(
                        "HTTP Server",
                        self.proxy.dispatch_timeout,
                    ))
                    .push(metrics.http_errors.clone())
                    // Synthesizes responses for proxy errors.
                    .push(errors::layer())
                    .push(TraceContext::layer(span_sink.map(|span_sink| {
                        SpanConverter::server(span_sink, trace_labels())
                    })))
                    .push(metrics.stack.layer(stack_labels("http", "server")))
                    .push(http::BoxResponse::layer())
                    .push(http::BoxRequest::layer()),
            )
            .push(http::NewNormalizeUri::layer())
            .push_map_target(|(_, t): (_, T)| t)
            .instrument(|(v, _): &(http::Version, _)| debug_span!("http", %v))
            .push(http::NewServeHttp::layer(
                self.proxy.server.h2_settings,
                drain,
            ))
            .check_new_service::<(http::Version, T), I>()
            .into_inner()
    }
}

pub fn trace_labels() -> HashMap<String, String> {
    let mut l = HashMap::new();
    l.insert("direction".to_string(), "inbound".to_string());
    l
}

fn stack_labels(proto: &'static str, name: &'static str) -> metrics::StackLabels {
    metrics::StackLabels::inbound(proto, name)
}

// === impl SkipByPort ===

impl From<indexmap::IndexSet<u16>> for SkipByPort {
    fn from(ports: indexmap::IndexSet<u16>) -> Self {
        SkipByPort(ports.into())
    }
}

impl svc::stack::Switch<listen::Addrs> for SkipByPort {
    fn use_primary(&self, t: &listen::Addrs) -> bool {
        !self.0.contains(&t.target_addr().port())
    }
}

<<<<<<< HEAD
// === impl RefuseNonOpaque ===

impl Into<Error> for RefuseNonOpaque {
    fn into(self) -> Error {
        Error::from(io::Error::new(
            io::ErrorKind::ConnectionRefused,
            "Non-opaque connection refused",
=======
// === impl NonOpaqueRefused ===

impl Into<Error> for NonOpaqueRefused {
    fn into(self) -> Error {
        Error::from(io::Error::new(
            io::ErrorKind::ConnectionRefused,
            "Non-opaque-transport connection refused",
>>>>>>> 2b7a7a99
        ))
    }
}<|MERGE_RESOLUTION|>--- conflicted
+++ resolved
@@ -13,11 +13,7 @@
 use self::require_identity_for_ports::RequireIdentityForPorts;
 use linkerd2_app_core::{
     classify,
-<<<<<<< HEAD
     config::{ConnectConfig, ProxyConfig},
-=======
-    config::{ConnectConfig, ProxyConfig, ServerConfig},
->>>>>>> 2b7a7a99
     drain, dst, errors, metrics, opaque_transport,
     opencensus::proto::trace::v1 as oc,
     profiles,
@@ -53,13 +49,7 @@
 pub struct SkipByPort(std::sync::Arc<indexmap::IndexSet<u16>>);
 
 #[derive(Default)]
-<<<<<<< HEAD
-struct RefuseNonOpaque(());
-=======
 struct NonOpaqueRefused(());
-
-type SensorIo<T> = io::SensorIo<T, transport::metrics::Sensor>;
->>>>>>> 2b7a7a99
 
 // === impl Config ===
 
@@ -82,21 +72,13 @@
 
 #[allow(clippy::too_many_arguments)]
 impl Config {
-<<<<<<< HEAD
     pub fn build<I, P, C, H, HSvc, T, TSvc>(
-=======
-    pub fn build<I, C, L, LSvc, P>(
->>>>>>> 2b7a7a99
         self,
         listen_addr: SocketAddr,
         local_identity: tls::Conditional<identity::Local>,
         connect: C,
-<<<<<<< HEAD
         http_gateway: H,
         tcp_gateway: Option<T>,
-=======
-        http_loopback: L,
->>>>>>> 2b7a7a99
         profiles_client: P,
         tap: tap::Registry,
         metrics: metrics::Proxy,
@@ -119,7 +101,6 @@
         C::Response: io::AsyncRead + io::AsyncWrite + Send + Unpin + 'static,
         C::Error: Into<Error>,
         C::Future: Send + Unpin,
-<<<<<<< HEAD
         H: svc::NewService<Target, Service = HSvc> + Clone + Send + Sync + Unpin + 'static,
         HSvc: svc::Service<http::Request<http::BoxBody>, Response = http::Response<http::BoxBody>>
             + Send
@@ -129,10 +110,6 @@
         HSvc::Future: Send,
         T: svc::NewService<(opaque_transport::Header, TcpAccept), Service = TSvc>
             + Clone
-=======
-        L: svc::NewService<Target, Service = LSvc> + Clone + Send + Sync + 'static,
-        LSvc: svc::Service<http::Request<http::BoxBody>, Response = http::Response<http::BoxBody>>
->>>>>>> 2b7a7a99
             + Send
             + Sync
             + Unpin
@@ -148,24 +125,9 @@
         P::Future: Send,
     {
         let prevent_loop = PreventLoop::from(listen_addr.port());
-<<<<<<< HEAD
 
         // Forwards TCP streams that cannot be decoded as HTTP.
         let tcp_forward = svc::stack(connect.clone())
-=======
-        let http_router = self.build_http_router(
-            connect.clone(),
-            prevent_loop,
-            http_loopback,
-            profiles_client,
-            tap,
-            metrics.clone(),
-            span_sink.clone(),
-        );
-
-        // Forwards TCP streams that cannot be decoded as HTTP.
-        let tcp_forward = svc::stack(connect)
->>>>>>> 2b7a7a99
             .push(metrics.transport.layer_connect())
             .push_make_thunk()
             .push_on_response(
@@ -211,7 +173,7 @@
                     // were refused.
                     svc::stack(self.http_server(http, &metrics, span_sink.clone(), drain.clone()))
                         .push(svc::NewUnwrapOr::layer(
-                            svc::Fail::<_, RefuseNonOpaque>::default(),
+                            svc::Fail::<_, NonOpaqueRefused>::default(),
                         ))
                         .push(NewDetectService::layer(
                             self.proxy.detect_protocol_timeout,
@@ -226,7 +188,6 @@
                 .into_inner()
         };
 
-<<<<<<< HEAD
         let http = {
             let router =
                 self.http_router(connect, profiles_client, tap, &metrics, span_sink.clone());
@@ -270,13 +231,6 @@
     fn http_router<T, C, P>(
         &self,
         connect: C,
-=======
-    pub fn build_http_router<C, P, L, LSvc>(
-        &self,
-        connect: C,
-        prevent_loop: impl Into<PreventLoop>,
-        loopback: L,
->>>>>>> 2b7a7a99
         profiles_client: P,
         tap: tap::Registry,
         metrics: &metrics::Proxy,
@@ -291,10 +245,7 @@
         > + Clone,
     > + Clone
     where
-<<<<<<< HEAD
         RequestTarget: From<T>,
-=======
->>>>>>> 2b7a7a99
         C: svc::Service<TcpEndpoint> + Clone + Send + Sync + Unpin + 'static,
         C::Response: io::AsyncRead + io::AsyncWrite + Send + Unpin + 'static,
         C::Error: Into<Error>,
@@ -303,11 +254,6 @@
         P::Future: Send,
         P::Error: Send,
     {
-<<<<<<< HEAD
-=======
-        let prevent_loop = prevent_loop.into();
-
->>>>>>> 2b7a7a99
         // Creates HTTP clients for each inbound port & HTTP settings.
         let endpoint = svc::stack(connect)
             .push(metrics.transport.layer_connect())
@@ -421,55 +367,8 @@
         HSvc::Error: Into<Error>,
         HSvc::Future: Send,
     {
-<<<<<<< HEAD
         svc::stack(http)
             .push_http_insert_target() // Used by tap.
-=======
-        let ProxyConfig {
-            server: ServerConfig { h2_settings, .. },
-            dispatch_timeout,
-            max_in_flight_requests,
-            detect_protocol_timeout,
-            cache_max_idle_age,
-            ..
-        } = self.proxy.clone();
-
-        // When HTTP detection fails, forward the connection to the application
-        // as an opaque TCP stream.
-        let tcp = svc::stack(tcp_forward.clone())
-            .push_map_target(TcpEndpoint::from)
-            .push_switch(
-                prevent_loop.into(),
-                // If the connection targets the inbound port, try to detect an
-                // opaque transport header and rewrite the target port
-                // accordingly. If there was no opaque transport header, fail
-                // the connection with a ConnectionRefused error.
-                svc::stack(tcp_forward)
-                    .push_map_target(|(h, _): (opaque_transport::Header, _)| TcpEndpoint::from(h))
-                    .push(svc::NewUnwrapOr::layer(
-                        svc::Fail::<_, NonOpaqueRefused>::default(),
-                    ))
-                    .push(transport::NewDetectService::layer(
-                        transport::detect::DetectTimeout::new(
-                            self.proxy.detect_protocol_timeout,
-                            opaque_transport::DetectHeader::default(),
-                        ),
-                    )),
-            )
-            .into_inner();
-
-        svc::stack(http_router)
-            // Removes the override header after it has been used to
-            // determine a reuquest target.
-            .push_on_response(strip_header::request::layer(DST_OVERRIDE_HEADER))
-            // Routes each request to a target, obtains a service for that
-            // target, and dispatches the request.
-            .instrument_from_target()
-            .push(svc::NewRouter::layer(RequestTarget::from))
-            .check_new_service::<TcpAccept, http::Request<_>>()
-            // Used by tap.
-            .push_http_insert_target()
->>>>>>> 2b7a7a99
             .push_on_response(
                 svc::layers()
                     // Downgrades the protocol if upgraded by an outbound proxy.
@@ -530,15 +429,6 @@
     }
 }
 
-<<<<<<< HEAD
-// === impl RefuseNonOpaque ===
-
-impl Into<Error> for RefuseNonOpaque {
-    fn into(self) -> Error {
-        Error::from(io::Error::new(
-            io::ErrorKind::ConnectionRefused,
-            "Non-opaque connection refused",
-=======
 // === impl NonOpaqueRefused ===
 
 impl Into<Error> for NonOpaqueRefused {
@@ -546,7 +436,6 @@
         Error::from(io::Error::new(
             io::ErrorKind::ConnectionRefused,
             "Non-opaque-transport connection refused",
->>>>>>> 2b7a7a99
         ))
     }
 }