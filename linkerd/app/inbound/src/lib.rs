--- conflicted
+++ resolved
@@ -24,11 +24,7 @@
     },
     reconnect, router, serve,
     spans::SpanConverter,
-<<<<<<< HEAD
-    svc, trace_context,
-=======
     svc,
->>>>>>> b85097ce
     transport::{self, connect, tls, OrigDstAddr, SysOrigDstAddr},
     Addr, DispatchDeadline, Error, ProxyMetrics, TraceContextLayer, CANONICAL_DST_HEADER,
     DST_OVERRIDE_HEADER, L5D_CLIENT_ID, L5D_REMOTE_IP, L5D_SERVER_ID,
@@ -282,15 +278,9 @@
                         target.addr = %src.addrs.target_addr(),
                     )
                 })
-<<<<<<< HEAD
-                .push(trace_context::layer(span_sink.map(|span_sink| {
-                    SpanConverter::server(span_sink, trace_labels())
-                })))
-=======
                 .push_on_response(TraceContextLayer::new(
                     span_sink.map(|span_sink| SpanConverter::server(span_sink, trace_labels())),
                 ))
->>>>>>> b85097ce
                 .push(metrics.http_handle_time.layer())
                 .check_service::<tls::accept::Meta>();
 
